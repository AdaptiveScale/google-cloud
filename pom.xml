--- conflicted
+++ resolved
@@ -19,11 +19,7 @@
 
   <groupId>io.cdap.plugin</groupId>
   <artifactId>google-cloud</artifactId>
-<<<<<<< HEAD
   <version>0.15.0-SNAPSHOT</version>
-=======
-  <version>0.14.1</version>
->>>>>>> 3403835d
   <name>Google Cloud Plugins</name>
   <packaging>jar</packaging>
   <description>Plugins for Google Big Query</description>
