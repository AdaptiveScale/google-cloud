/*
 * Copyright © 2019 Cask Data, Inc.
 *
 * Licensed under the Apache License, Version 2.0 (the "License"); you may not
 * use this file except in compliance with the License. You may obtain a copy of
 * the License at
 *
 * http://www.apache.org/licenses/LICENSE-2.0
 *
 * Unless required by applicable law or agreed to in writing, software
 * distributed under the License is distributed on an "AS IS" BASIS, WITHOUT
 * WARRANTIES OR CONDITIONS OF ANY KIND, either express or implied. See the
 * License for the specific language governing permissions and limitations under
 * the License.
 */

package io.cdap.plugin.gcp.bigquery.sink;

import com.google.api.client.json.JsonParser;
import com.google.api.client.json.jackson2.JacksonFactory;
import com.google.api.client.util.BackOff;
import com.google.api.client.util.ExponentialBackOff;
import com.google.api.client.util.Sleeper;
import com.google.api.services.bigquery.Bigquery;
import com.google.api.services.bigquery.model.Clustering;
import com.google.api.services.bigquery.model.Dataset;
import com.google.api.services.bigquery.model.EncryptionConfiguration;
import com.google.api.services.bigquery.model.ErrorProto;
import com.google.api.services.bigquery.model.Job;
import com.google.api.services.bigquery.model.JobConfiguration;
import com.google.api.services.bigquery.model.JobConfigurationLoad;
import com.google.api.services.bigquery.model.JobReference;
import com.google.api.services.bigquery.model.RangePartitioning;
import com.google.api.services.bigquery.model.RangePartitioning.Range;
import com.google.api.services.bigquery.model.Table;
import com.google.api.services.bigquery.model.TableFieldSchema;
import com.google.api.services.bigquery.model.TableReference;
import com.google.api.services.bigquery.model.TableSchema;
import com.google.api.services.bigquery.model.TimePartitioning;
import com.google.cloud.bigquery.BigQuery;
import com.google.cloud.bigquery.BigQueryException;
import com.google.cloud.bigquery.BigQueryOptions;
import com.google.cloud.bigquery.Field;
import com.google.cloud.bigquery.FieldList;
import com.google.cloud.bigquery.JobId;
import com.google.cloud.bigquery.JobInfo;
import com.google.cloud.bigquery.QueryJobConfiguration;
import com.google.cloud.bigquery.Schema;
import com.google.cloud.bigquery.TableId;
import com.google.cloud.hadoop.io.bigquery.BigQueryConfiguration;
import com.google.cloud.hadoop.io.bigquery.BigQueryFactory;
import com.google.cloud.hadoop.io.bigquery.BigQueryFileFormat;
import com.google.cloud.hadoop.io.bigquery.BigQueryHelper;
import com.google.cloud.hadoop.io.bigquery.BigQueryStrings;
import com.google.cloud.hadoop.io.bigquery.BigQueryUtils;
import com.google.cloud.hadoop.io.bigquery.output.BigQueryOutputConfiguration;
import com.google.cloud.hadoop.io.bigquery.output.ForwardingBigQueryFileOutputCommitter;
import com.google.cloud.hadoop.io.bigquery.output.ForwardingBigQueryFileOutputFormat;
import com.google.cloud.hadoop.util.ConfigurationUtil;
import com.google.cloud.hadoop.util.ResilientOperation;
import com.google.cloud.hadoop.util.RetryDeterminer;
import com.google.common.base.Strings;
import io.cdap.plugin.gcp.bigquery.util.BigQueryConstants;
import org.apache.avro.generic.GenericRecord;
import org.apache.avro.mapred.AvroKey;
import org.apache.hadoop.conf.Configuration;
import org.apache.hadoop.io.NullWritable;
import org.apache.hadoop.mapreduce.JobContext;
import org.apache.hadoop.mapreduce.JobStatus;
import org.apache.hadoop.mapreduce.OutputCommitter;
import org.apache.hadoop.mapreduce.TaskAttemptContext;
import org.apache.hadoop.util.Progressable;
import org.slf4j.Logger;
import org.slf4j.LoggerFactory;

import java.io.IOException;
import java.security.GeneralSecurityException;
import java.util.ArrayList;
import java.util.Arrays;
import java.util.List;
import java.util.Map;
import java.util.Optional;
import java.util.UUID;
import java.util.concurrent.TimeUnit;
import java.util.stream.Collectors;
import javax.annotation.Nullable;

/**
 * An Output Format which extends {@link ForwardingBigQueryFileOutputFormat}.
 * This is added to override BigQueryUtils.waitForJobCompletion error message with more useful error message.
 * See CDAP-15289 for more information.
 */
public class BigQueryOutputFormat extends ForwardingBigQueryFileOutputFormat<AvroKey<GenericRecord>, NullWritable> {
  private static final Logger LOG = LoggerFactory.getLogger(BigQueryOutputFormat.class);

  private static final String SOURCE_DATA_QUERY = "(SELECT * FROM (SELECT row_number() OVER (PARTITION BY %s%s) " +
    "as rowid, * FROM %s) where rowid = 1)";
  private static final String UPDATE_QUERY = "UPDATE %s T SET %s FROM %s S WHERE %s";
  private static final String UPSERT_QUERY = "MERGE %s T USING %s S ON %s WHEN MATCHED THEN UPDATE SET %s " +
    "WHEN NOT MATCHED THEN INSERT (%s) VALUES(%s)";
  private static final List<String> COMPARISON_OPERATORS = Arrays.asList("=", "<", ">", "<=", ">=", "!=", "<>",
          "LIKE", "NOT LIKE", "BETWEEN", "NOT BETWEEN", "IN", "NOT IN", "IS NULL", "IS NOT NULL",
          "IS TRUE", "IS NOT TRUE", "IS FALSE", "IS NOT FALSE");

  @Override
  public OutputCommitter createCommitter(TaskAttemptContext context) throws IOException {
    Configuration conf = context.getConfiguration();
    OutputCommitter delegateCommitter = getDelegate(conf).getOutputCommitter(context);
    return new BigQueryOutputCommitter(context, delegateCommitter);
  }

  /**
   * BigQuery Output committer.
   */
  public static class BigQueryOutputCommitter extends ForwardingBigQueryFileOutputCommitter {
    private BigQueryHelper bigQueryHelper;

    private Operation operation;
    private TableReference temporaryTableReference;
    private List<String> tableKeyList;
    private List<String> orderedByList;
    private List<String> tableFieldsList;
    private String partitionFilter;

    private boolean allowSchemaRelaxation;

    BigQueryOutputCommitter(TaskAttemptContext context, OutputCommitter delegate) throws IOException {
      super(context, delegate);
      try {
        BigQueryFactory bigQueryFactory = new BigQueryFactory();
        this.bigQueryHelper = bigQueryFactory.getBigQueryHelper(context.getConfiguration());
      } catch (GeneralSecurityException e) {
        throw new IOException("Failed to create Bigquery client.", e);
      }
    }

    @Override
    public void commitJob(JobContext jobContext) throws IOException {
      // CDAP-15289 - add specific error message in case of exception. This method is copied from
      // IndirectBigQueryOutputCommitter#commitJob.
      super.commitJob(jobContext);

      // Get the destination configuration information.
      Configuration conf = jobContext.getConfiguration();
      TableReference destTable = getTableReference(conf);
      String destProjectId = BigQueryOutputConfiguration.getProjectId(conf);
      String writeDisposition = BigQueryOutputConfiguration.getWriteDisposition(conf);
      Optional<TableSchema> destSchema = getTableSchema(conf);
      String kmsKeyName = BigQueryOutputConfiguration.getKmsKeyName(conf);
      BigQueryFileFormat outputFileFormat = BigQueryOutputConfiguration.getFileFormat(conf);
      List<String> sourceUris = getOutputFileURIs();

      allowSchemaRelaxation = conf.getBoolean(BigQueryConstants.CONFIG_ALLOW_SCHEMA_RELAXATION, false);
      LOG.debug("Allow schema relaxation: '{}'", allowSchemaRelaxation);
      PartitionType partitionType = conf.getEnum(BigQueryConstants.CONFIG_PARTITION_TYPE, PartitionType.NONE);
      LOG.debug("Create Partitioned Table type: '{}'", partitionType);
      Range range = partitionType == PartitionType.INTEGER ? createRangeForIntegerPartitioning(conf) : null;
      String partitionByField = conf.get(BigQueryConstants.CONFIG_PARTITION_BY_FIELD, null);
      LOG.debug("Partition Field: '{}'", partitionByField);
      boolean requirePartitionFilter = conf.getBoolean(BigQueryConstants.CONFIG_REQUIRE_PARTITION_FILTER, false);
      LOG.debug("Require partition filter: '{}'", requirePartitionFilter);
      operation = Operation.valueOf(conf.get(BigQueryConstants.CONFIG_OPERATION));
      String clusteringOrder = conf.get(BigQueryConstants.CONFIG_CLUSTERING_ORDER, null);
      List<String> clusteringOrderList = Arrays.stream(
        clusteringOrder != null ? clusteringOrder.split(",") : new String[0]).map(String::trim)
        .collect(Collectors.toList());
      String tableKey = conf.get(BigQueryConstants.CONFIG_TABLE_KEY, null);
      tableKeyList = Arrays.stream(tableKey != null ? tableKey.split(",") : new String[0]).map(String::trim)
        .collect(Collectors.toList());
      String dedupedBy = conf.get(BigQueryConstants.CONFIG_DEDUPE_BY, null);
      orderedByList = Arrays.stream(dedupedBy != null ? dedupedBy.split(",") : new String[0])
        .collect(Collectors.toList());
      String tableFields = conf.get(BigQueryConstants.CONFIG_TABLE_FIELDS, null);
      tableFieldsList = Arrays.stream(tableFields != null ? tableFields.split(",") : new String[0])
        .map(String::trim).collect(Collectors.toList());
      partitionFilter = conf.get(BigQueryConstants.CONFIG_PARTITION_FILTER, null);
      LOG.debug("Partition filter: '{}'", partitionFilter);
      boolean tableExists = conf.getBoolean(BigQueryConstants.CONFIG_DESTINATION_TABLE_EXISTS, false);

      try {
        importFromGcs(destProjectId, destTable, destSchema.orElse(null), kmsKeyName, outputFileFormat,
<<<<<<< HEAD
                      writeDisposition, sourceUris, partitionType, range, partitionByField,
                      requirePartitionFilter, clusteringOrderList, tableExists, jobIdString);
=======
                      writeDisposition, sourceUris, createPartitionedTable, partitionByField,
                      requirePartitionFilter, clusteringOrderList, tableExists, getJobIdForImportGCS(conf));
>>>>>>> 9a33887d
        if (temporaryTableReference != null) {
          operationAction(destTable, kmsKeyName, getJobIdForUpdateUpsert(conf));
        }
      } catch (Exception e) {
        throw new IOException("Failed to import GCS into BigQuery. ", e);
      }

      cleanup(jobContext);
    }

    private String getJobIdForImportGCS(Configuration conf) {
      //If the operation is not INSERT then this is a write to a temporary table. No need to use saved JobId here.
      // Return a random UUID
      if (!Operation.INSERT.equals(operation)) {
        return UUID.randomUUID().toString();
      }
      //See if plugin specified a Job ID to be used.
      String savedJobId = conf.get(BigQueryConstants.CONFIG_JOB_ID);
      if (savedJobId == null || savedJobId.isEmpty()) {
        return UUID.randomUUID().toString();
      }
      return savedJobId;
    }

    private JobId getJobIdForUpdateUpsert(Configuration conf) {
      //See if plugin specified a Job ID to be used.
      String savedJobId = conf.get(BigQueryConstants.CONFIG_JOB_ID);
      if (savedJobId == null || savedJobId.isEmpty()) {
        return JobId.of(UUID.randomUUID().toString());
      }
      return JobId.of(savedJobId);
    }

    @Override
    public void abortJob(JobContext context, JobStatus.State state) throws IOException {
      //This method is copied from IndirectBigQueryOutputCommitter#abortJob.
      super.abortJob(context, state);
      cleanup(context);
    }

    /**
     * This method is copied from BigQueryHelper#importFromGcs.
     */
    private void importFromGcs(String projectId, TableReference tableRef, @Nullable TableSchema schema,
                               @Nullable String kmsKeyName, BigQueryFileFormat sourceFormat, String writeDisposition,
                               List<String> gcsPaths, PartitionType partitionType, @Nullable Range range,
                               @Nullable String partitionByField, boolean requirePartitionFilter,
                               List<String> clusteringOrderList, boolean tableExists, String jobId)
      throws IOException, InterruptedException {
      LOG.info("Importing into table '{}' from {} paths; path[0] is '{}'; awaitCompletion: {}",
               BigQueryStrings.toString(tableRef), gcsPaths.size(), gcsPaths.isEmpty() ? "(empty)" : gcsPaths.get(0),
               true);

      if (gcsPaths.isEmpty()) {
        if (!bigQueryHelper.tableExists(tableRef)) {
          // If gcsPaths empty and destination table not exist - creating empty destination table.
          Table table = new Table();
          table.setSchema(schema);
          table.setTableReference(tableRef);
          bigQueryHelper.getRawBigquery().tables().insert(tableRef.getProjectId(), tableRef.getDatasetId(), table)
            .execute();
        }
        return;
      }
      // Create load conf with minimal requirements.
      JobConfigurationLoad loadConfig = new JobConfigurationLoad();
      loadConfig.setSchema(schema);
      loadConfig.setSourceFormat(sourceFormat.getFormatIdentifier());
      loadConfig.setSourceUris(gcsPaths);
      loadConfig.setWriteDisposition(writeDisposition);
      loadConfig.setUseAvroLogicalTypes(true);
      if (!tableExists) {
        switch (partitionType) {
          case TIME:
            TimePartitioning timePartitioning = createTimePartitioning(partitionByField, requirePartitionFilter);
            loadConfig.setTimePartitioning(timePartitioning);
            break;
          case INTEGER:
            RangePartitioning rangePartitioning = createRangePartitioning(partitionByField, range);
            if (requirePartitionFilter) {
              createTableWithRangePartitionAndRequirePartitionFilter(tableRef, schema, rangePartitioning);
            } else {
              loadConfig.setRangePartitioning(rangePartitioning);
            }
            break;
          case NONE:
            break;
        }
        if (PartitionType.NONE != partitionType && !clusteringOrderList.isEmpty()) {
          Clustering clustering = new Clustering();
          clustering.setFields(clusteringOrderList);
          loadConfig.setClustering(clustering);
        }
      }

      temporaryTableReference = null;
      if (!Operation.INSERT.equals(operation)) {
        String temporaryTableName = tableRef.getTableId() + "_"
          + UUID.randomUUID().toString().replaceAll("-", "_");
        temporaryTableReference = new TableReference()
          .setDatasetId(tableRef.getDatasetId())
          .setProjectId(tableRef.getProjectId())
          .setTableId(temporaryTableName);
        loadConfig.setDestinationTable(temporaryTableReference);

        if (!tableExists) {
          if (Operation.UPSERT.equals(operation)) {
            // For upsert operation, if the destination table does not exist, create it
            Table table = new Table();
            table.setTableReference(tableRef);
            table.setSchema(schema);
            bigQueryHelper.getRawBigquery().tables().insert(tableRef.getProjectId(), tableRef.getDatasetId(), table)
              .execute();
          }
        }
      } else {
        loadConfig.setDestinationTable(tableRef);

        //Schema update options should only be specified with WRITE_APPEND disposition,
        // or with WRITE_TRUNCATE disposition on a table partition - The logic below should change when we support
        // insertion into single partition
        if (allowSchemaRelaxation && !JobInfo.WriteDisposition.WRITE_TRUNCATE
          .equals(JobInfo.WriteDisposition.valueOf(writeDisposition))) {
          loadConfig.setSchemaUpdateOptions(Arrays.asList(
            JobInfo.SchemaUpdateOption.ALLOW_FIELD_ADDITION.name(),
            JobInfo.SchemaUpdateOption.ALLOW_FIELD_RELAXATION.name()));
        }
      }

      if (!Strings.isNullOrEmpty(kmsKeyName)) {
        loadConfig.setDestinationEncryptionConfiguration(new EncryptionConfiguration().setKmsKeyName(kmsKeyName));
      }

      // Auto detect the schema if we're not given one, otherwise use the passed schema.
      if (schema == null) {
        LOG.info("No import schema provided, auto detecting schema.");
        loadConfig.setAutodetect(true);
      } else {
        LOG.info("Using provided import schema '{}'.", schema.toString());
      }

      JobConfiguration config = new JobConfiguration();
      config.setLoad(loadConfig);

      // Get the dataset to determine the location
      Dataset dataset =
        bigQueryHelper.getRawBigquery().datasets().get(tableRef.getProjectId(), tableRef.getDatasetId()).execute();

      JobReference jobReference =
        new JobReference().setProjectId(projectId)
          .setJobId(jobId)
          .setLocation(dataset.getLocation());
      Job job = new Job();
      job.setConfiguration(config);
      job.setJobReference(jobReference);

      // Insert and run job.
      bigQueryHelper.insertJobOrFetchDuplicate(projectId, job);

      // Poll until job is complete.
      waitForJobCompletion(bigQueryHelper.getRawBigquery(), projectId, jobReference);

      if (temporaryTableReference != null && bigQueryHelper.tableExists(temporaryTableReference)) {
        long expirationMillis = System.currentTimeMillis() + TimeUnit.DAYS.toMillis(1);
        Table table = bigQueryHelper.getTable(temporaryTableReference).setExpirationTime(expirationMillis);
        bigQueryHelper.getRawBigquery().tables().update(temporaryTableReference.getProjectId(),
                                                        temporaryTableReference.getDatasetId(),
                                                        temporaryTableReference.getTableId(), table).execute();
      }
    }

    /**
     * This method is copied from BigQueryUtils#waitForJobCompletion for getting useful error message.
     */
    private static void waitForJobCompletion(Bigquery bigquery, String projectId,
                                             JobReference jobReference) throws IOException, InterruptedException {

      Sleeper sleeper = Sleeper.DEFAULT;
      BackOff pollBackOff =
        new ExponentialBackOff.Builder()
          .setMaxIntervalMillis(BigQueryUtils.POLL_WAIT_INTERVAL_MAX_MILLIS)
          .setInitialIntervalMillis(BigQueryUtils.POLL_WAIT_INITIAL_MILLIS)
          .setMaxElapsedTimeMillis(BigQueryUtils.POLL_WAIT_MAX_ELAPSED_MILLIS)
          .build();

      // Get starting time.
      long startTime = System.currentTimeMillis();
      long elapsedTime;
      boolean notDone = true;

      // While job is incomplete continue to poll.
      while (notDone) {
        BackOff operationBackOff = new ExponentialBackOff.Builder().build();
        Bigquery.Jobs.Get get = bigquery.jobs().get(projectId, jobReference.getJobId())
          .setLocation(jobReference.getLocation());

        Job pollJob = ResilientOperation.retry(
          ResilientOperation.getGoogleRequestCallable(get),
          operationBackOff,
          RetryDeterminer.RATE_LIMIT_ERRORS,
          IOException.class,
          sleeper);

        elapsedTime = System.currentTimeMillis() - startTime;
        LOG.debug("Job status ({} ms) {}: {}", elapsedTime, jobReference.getJobId(),
                  pollJob.getStatus().getState());
        if (pollJob.getStatus().getState().equals("DONE")) {
          notDone = false;
          if (pollJob.getStatus().getErrorResult() != null) {
            List<ErrorProto> errors = pollJob.getStatus().getErrors();
            int numOfErrors;
            String errorMessage;
            if (errors == null || errors.isEmpty()) {
              errorMessage = pollJob.getStatus().getErrorResult().getMessage();
              numOfErrors = 1;
            } else {
              errorMessage = errors.get(errors.size() - 1).getMessage();
              numOfErrors = errors.size();
            }
            // Only add first error message in the exception. For other errors user should look at BigQuery job logs.
            throw new IOException(String.format("Error occurred while importing data to BigQuery '%s'." +
                                                  " There are total %s error(s) for BigQuery job %s. Please look at " +
                                                  "BigQuery job logs for more information.",
                                                errorMessage, numOfErrors, jobReference.getJobId()));
          }
        } else {
          long millisToWait = pollBackOff.nextBackOffMillis();
          if (millisToWait == BackOff.STOP) {
            throw new IOException(
              String.format(
                "Job %s failed to complete after %s millis.",
                jobReference.getJobId(),
                elapsedTime));
          }
          // Pause execution for the configured duration before polling job status again.
          Thread.sleep(millisToWait);
          // Call progress to ensure task doesn't time out.
          Progressable progressable = () -> { };
          progressable.progress();
        }
      }
    }

    /**
     * This method is copied from BigQueryOutputConfiguration#getTableReference.
     */
    private static TableReference getTableReference(Configuration conf) throws IOException {
      // Ensure the BigQuery output information is valid.
      String projectId = BigQueryOutputConfiguration.getProjectId(conf);
      String datasetId =
        ConfigurationUtil.getMandatoryConfig(conf, BigQueryConfiguration.OUTPUT_DATASET_ID_KEY);
      String tableId =
        ConfigurationUtil.getMandatoryConfig(conf, BigQueryConfiguration.OUTPUT_TABLE_ID_KEY);

      return new TableReference().setProjectId(projectId).setDatasetId(datasetId).setTableId(tableId);
    }

    /**
     * This method is copied from BigQueryOutputConfiguration#getTableSchema. It is slightly modified to return
     * Optional<TableSchema> instead of Optional<BigQueryTableSchema>.
     */
    private static Optional<TableSchema> getTableSchema(Configuration conf) throws IOException {
      String fieldsJson = conf.get(BigQueryConfiguration.OUTPUT_TABLE_SCHEMA_KEY);
      if (!Strings.isNullOrEmpty(fieldsJson)) {
        try {
          TableSchema tableSchema = createTableSchemaFromFields(fieldsJson);
          return Optional.of(tableSchema);
        } catch (IOException e) {
          throw new IOException(
            "Unable to parse key '" + BigQueryConfiguration.OUTPUT_TABLE_SCHEMA_KEY + "'.", e);
        }
      }
      return Optional.empty();
    }

    private void operationAction(TableReference tableRef, @Nullable String cmekKey, JobId jobId) throws Exception {
      if (allowSchemaRelaxation) {
        updateTableSchema(tableRef);
      }
      String query = generateQuery(tableRef);
      LOG.info("Update/Upsert query: " + query);

      BigQuery bigquery = BigQueryOptions.getDefaultInstance().getService();
      QueryJobConfiguration queryConfig =
        QueryJobConfiguration.newBuilder(query)
          .setUseLegacySql(false)
          .setDestinationEncryptionConfiguration(
            com.google.cloud.bigquery.EncryptionConfiguration.newBuilder().setKmsKeyName(cmekKey).build())
          .build();

      try {
        com.google.cloud.bigquery.Job queryJob = bigquery.create(JobInfo.newBuilder(queryConfig)
                                                                   .setJobId(jobId).build());
        // Wait for the query to complete.
        queryJob.waitFor();
      } catch (BigQueryException e) {
        if (Operation.UPDATE.equals(operation) && !bigQueryHelper.tableExists(tableRef)) {
          // ignore the exception. This is because we do not want to fail the pipeline as per below discussion
          // https://github.com/data-integrations/google-cloud/pull/290#discussion_r472405882
          LOG.warn("BigQuery Table {} does not exist. The operation update will not write any records to the table."
            , String.format("%s.%s.%s", tableRef.getProjectId(), tableRef.getDatasetId(), tableRef.getTableId()));
          return;
        }
        throw e;
      }
    }

    private void updateTableSchema(TableReference tableRef) {
      LOG.debug("Update/Upsert table schema update");
      BigQuery bigquery = BigQueryOptions.getDefaultInstance().getService();

      TableId sourceTableId = TableId.of(temporaryTableReference.getDatasetId(), temporaryTableReference.getTableId());
      TableId destinationTableId = TableId.of(tableRef.getDatasetId(), tableRef.getTableId());

      com.google.cloud.bigquery.Table sourceTable = bigquery.getTable(sourceTableId);
      com.google.cloud.bigquery.Table destinationTable = bigquery.getTable(destinationTableId);

      FieldList sourceFields = sourceTable.getDefinition().getSchema().getFields();
      tableFieldsList = sourceFields.stream().map(Field::getName).collect(Collectors.toList());
      FieldList destinationFields = destinationTable.getDefinition().getSchema().getFields();
      Map<String, Field> sourceFieldMap = sourceFields.stream()
        .collect(Collectors.toMap(Field::getName, x -> x));

      List<Field> resultFieldsList = destinationFields.stream()
        .filter(field -> !sourceFieldMap.containsKey(field.getName()))
        .collect(Collectors.toList());
      resultFieldsList.addAll(sourceFields);

      Schema newSchema = Schema.of(resultFieldsList);
      bigquery.update(
        destinationTable.toBuilder().setDefinition(
          destinationTable.getDefinition().toBuilder().setSchema(newSchema).build()
        ).build()
      );
    }

    private String generateQuery(TableReference tableRef) {
      String criteriaTemplate = "T.%s = S.%s";
      String destinationTable = String.format("`%s.%s.%s`", tableRef.getProjectId(), tableRef.getDatasetId(),
                                              tableRef.getTableId());
      String criteria = tableKeyList.stream().map(s -> String.format(criteriaTemplate, s, s))
        .collect(Collectors.joining(" AND "));
      criteria = partitionFilter != null ? String.format("(%s) AND %s",
              formatPartitionFilter(partitionFilter), criteria) : criteria;
      String fieldsForUpdate = tableFieldsList.stream().filter(s -> !tableKeyList.contains(s))
        .map(s -> String.format(criteriaTemplate, s, s)).collect(Collectors.joining(", "));
      String orderedBy = orderedByList.isEmpty() ? "" : " ORDER BY " + String.join(", ", orderedByList);
      String tempTable = String.format("`%s.%s.%s`", temporaryTableReference.getProjectId(),
                                       temporaryTableReference.getDatasetId(), temporaryTableReference.getTableId());
      String sourceTable = String.format(SOURCE_DATA_QUERY, String.join(", ", tableKeyList), orderedBy,
                                         tempTable);
      switch (operation) {
        case UPDATE:
          return String.format(UPDATE_QUERY, destinationTable, fieldsForUpdate, sourceTable, criteria);
        case UPSERT:
          String insertFields = String.join(", ", tableFieldsList);
          return String.format(UPSERT_QUERY, destinationTable, sourceTable, criteria, fieldsForUpdate,
                                insertFields, insertFields);
        default:
          return "";
      }
    }

    private static TableSchema createTableSchemaFromFields(String fieldsJson) throws IOException {
      List<TableFieldSchema> fields = new ArrayList<>();
      JsonParser parser = JacksonFactory.getDefaultInstance().createJsonParser(fieldsJson);
      parser.parseArrayAndClose(fields, TableFieldSchema.class);
      return new TableSchema().setFields(fields);
    }

    @Override
    protected void cleanup(JobContext context) throws IOException {
      super.cleanup(context);
      if (temporaryTableReference != null && bigQueryHelper.tableExists(temporaryTableReference)) {
        bigQueryHelper.getRawBigquery().tables()
          .delete(temporaryTableReference.getProjectId(),
                  temporaryTableReference.getDatasetId(),
                  temporaryTableReference.getTableId())
          .execute();
      }
    }

    private static String formatPartitionFilter(String partitionFilter) {
      String[] queryWords = partitionFilter.split(" ");
      int index = 0;
      for (String word: queryWords) {
        if (COMPARISON_OPERATORS.contains(word.toUpperCase())) {
          queryWords[index - 1] = queryWords[index - 1].replace(queryWords[index - 1],
                  "T." + queryWords[index - 1]);
        }
        index++;
      }
      return String.join(" ", queryWords);
    }

    private Range createRangeForIntegerPartitioning(Configuration conf) {
      long rangeStart = conf.getLong(BigQueryConstants.CONFIG_PARTITION_INTEGER_RANGE_START, 0);
      long rangeEnd = conf.getLong(BigQueryConstants.CONFIG_PARTITION_INTEGER_RANGE_END, 0);
      long rangeInterval = conf.getLong(BigQueryConstants.CONFIG_PARTITION_INTEGER_RANGE_INTERVAL, 0);
      Range range = new Range();
      range.setStart(rangeStart);
      range.setEnd(rangeEnd);
      range.setInterval(rangeInterval);
      return range;
    }

    private TimePartitioning createTimePartitioning(
      @Nullable String partitionByField, boolean requirePartitionFilter) {
      TimePartitioning timePartitioning = new TimePartitioning();
      timePartitioning.setType("DAY");
      if (partitionByField != null) {
        timePartitioning.setField(partitionByField);
      }
      timePartitioning.setRequirePartitionFilter(requirePartitionFilter);
      return timePartitioning;
    }

    private void createTableWithRangePartitionAndRequirePartitionFilter(TableReference tableRef,
                                                                        @Nullable TableSchema schema,
                                                                        RangePartitioning rangePartitioning)
      throws IOException {
      Table table = new Table();
      table.setSchema(schema);
      table.setTableReference(tableRef);
      table.setRequirePartitionFilter(true);
      table.setRangePartitioning(rangePartitioning);
      bigQueryHelper.getRawBigquery().tables()
        .insert(tableRef.getProjectId(), tableRef.getDatasetId(), table)
        .execute();
    }

    private RangePartitioning createRangePartitioning(@Nullable String partitionByField, @Nullable Range range) {
      RangePartitioning rangePartitioning = new RangePartitioning();
      rangePartitioning.setRange(range);
      if (partitionByField != null) {
        rangePartitioning.setField(partitionByField);
      }
      return rangePartitioning;
    }
  }
}<|MERGE_RESOLUTION|>--- conflicted
+++ resolved
@@ -179,13 +179,8 @@
 
       try {
         importFromGcs(destProjectId, destTable, destSchema.orElse(null), kmsKeyName, outputFileFormat,
-<<<<<<< HEAD
                       writeDisposition, sourceUris, partitionType, range, partitionByField,
-                      requirePartitionFilter, clusteringOrderList, tableExists, jobIdString);
-=======
-                      writeDisposition, sourceUris, createPartitionedTable, partitionByField,
                       requirePartitionFilter, clusteringOrderList, tableExists, getJobIdForImportGCS(conf));
->>>>>>> 9a33887d
         if (temporaryTableReference != null) {
           operationAction(destTable, kmsKeyName, getJobIdForUpdateUpsert(conf));
         }
