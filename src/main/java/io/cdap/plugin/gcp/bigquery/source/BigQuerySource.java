/*
 * Copyright © 2018 Cask Data, Inc.
 *
 * Licensed under the Apache License, Version 2.0 (the "License"); you may not
 * use this file except in compliance with the License. You may obtain a copy of
 * the License at
 *
 * http://www.apache.org/licenses/LICENSE-2.0
 *
 * Unless required by applicable law or agreed to in writing, software
 * distributed under the License is distributed on an "AS IS" BASIS, WITHOUT
 * WARRANTIES OR CONDITIONS OF ANY KIND, either express or implied. See the
 * License for the specific language governing permissions and limitations under
 * the License.
 */

package io.cdap.plugin.gcp.bigquery.source;

import com.google.auth.Credentials;
import com.google.cloud.bigquery.BigQuery;
import com.google.cloud.bigquery.Dataset;
import com.google.cloud.bigquery.Field;
import com.google.cloud.bigquery.FieldList;
import com.google.cloud.bigquery.LegacySQLTypeName;
import com.google.cloud.bigquery.StandardSQLTypeName;
import com.google.cloud.bigquery.StandardTableDefinition;
import com.google.cloud.bigquery.Table;
import com.google.cloud.bigquery.TimePartitioning;
import com.google.cloud.hadoop.io.bigquery.BigQueryConfiguration;
import io.cdap.cdap.api.annotation.Description;
import io.cdap.cdap.api.annotation.Name;
import io.cdap.cdap.api.annotation.Plugin;
import io.cdap.cdap.api.data.batch.Input;
import io.cdap.cdap.api.data.batch.InputFormatProvider;
import io.cdap.cdap.api.data.format.StructuredRecord;
import io.cdap.cdap.api.data.schema.Schema;
import io.cdap.cdap.api.dataset.lib.KeyValue;
import io.cdap.cdap.etl.api.Emitter;
import io.cdap.cdap.etl.api.FailureCollector;
import io.cdap.cdap.etl.api.PipelineConfigurer;
import io.cdap.cdap.etl.api.StageConfigurer;
import io.cdap.cdap.etl.api.batch.BatchRuntimeContext;
import io.cdap.cdap.etl.api.batch.BatchSource;
import io.cdap.cdap.etl.api.batch.BatchSourceContext;
import io.cdap.cdap.etl.api.validation.ValidationFailure;
import io.cdap.plugin.common.LineageRecorder;
import io.cdap.plugin.gcp.bigquery.util.BigQueryConstants;
import io.cdap.plugin.gcp.bigquery.util.BigQueryUtil;
import io.cdap.plugin.gcp.common.GCPUtils;
import org.apache.avro.generic.GenericData;
import org.apache.hadoop.conf.Configuration;
import org.apache.hadoop.fs.FileSystem;
import org.apache.hadoop.io.LongWritable;
import org.apache.hadoop.io.Text;
import org.apache.hadoop.mapreduce.Job;
import org.slf4j.Logger;
import org.slf4j.LoggerFactory;

import java.io.IOException;
import java.time.DateTimeException;
import java.time.LocalDate;
import java.util.ArrayList;
import java.util.HashMap;
import java.util.List;
import java.util.Map;
import java.util.UUID;
import java.util.stream.Collectors;
import javax.annotation.Nullable;

/**
 * Class description here.
 */
@Plugin(type = "batchsource")
@Name(BigQuerySource.NAME)
@Description("This source reads the entire contents of a BigQuery table. "
  + "BigQuery is Google's serverless, highly scalable, enterprise data warehouse."
  + "Data is first written to a temporary location on Google Cloud Storage, then read into the pipeline from there.")
public final class BigQuerySource extends BatchSource<LongWritable, GenericData.Record, StructuredRecord> {
  private static final Logger LOG = LoggerFactory.getLogger(BigQuerySource.class);
  public static final String NAME = "BigQueryTable";
  private BigQuerySourceConfig config;
  private Schema outputSchema;
  private Configuration configuration;
  private final BigQueryAvroToStructuredTransformer transformer = new BigQueryAvroToStructuredTransformer();
  // UUID for the run. Will be used as bucket name if bucket is not provided.
  private UUID uuid;

  @Override
  public void configurePipeline(PipelineConfigurer configurer) {
    super.configurePipeline(configurer);
    StageConfigurer stageConfigurer = configurer.getStageConfigurer();
    FailureCollector collector = stageConfigurer.getFailureCollector();
    config.validate(collector);
    Schema configuredSchema = config.getSchema(collector);

    // if any of the require properties have macros or the service account can't be auto-detected
    // or the dataset project isn't set and the project can't be auto-detected
    if (!config.canConnect() || config.autoServiceAccountUnavailable() ||
      (config.tryGetProject() == null && config.getDatasetProject() == null)) {
      stageConfigurer.setOutputSchema(configuredSchema);
      return;
    }

    Schema schema = getSchema(collector);
    validatePartitionProperties(collector);

    if (configuredSchema == null) {
      stageConfigurer.setOutputSchema(schema);
      return;
    }

    validateConfiguredSchema(configuredSchema, collector);
    stageConfigurer.setOutputSchema(configuredSchema);
  }

  @Override
  public void prepareRun(BatchSourceContext context) throws Exception {
    FailureCollector collector = context.getFailureCollector();
    config.validate(collector);
<<<<<<< HEAD
=======

    if (getBQSchema(collector).getFields().isEmpty()) {
      collector.addFailure(String.format("BigQuery table %s.%s does not have a schema.",
                                         config.getDataset(), config.getTable()),
                           "Please edit the table to add a schema.");
      collector.getOrThrowException();
    }

>>>>>>> 0e9e6c70
    Schema configuredSchema = getOutputSchema(collector);

    String serviceAccountPath = config.getServiceAccountFilePath();
    Credentials credentials = serviceAccountPath == null ?
      null : GCPUtils.loadServiceAccountCredentials(serviceAccountPath);
    BigQuery bigQuery = GCPUtils.getBigQuery(config.getDatasetProject(), credentials);

    uuid = UUID.randomUUID();
    String cmekKey = context.getArguments().get(GCPUtils.CMEK_KEY);
    configuration = BigQueryUtil.getBigQueryConfig(config.getServiceAccountFilePath(), config.getProject(), cmekKey);

    String bucket = config.getBucket();
    if (bucket == null) {
      bucket = uuid.toString();
      // By default, this option is false, meaning the job can not delete the bucket. So enable it only when bucket name
      // is not provided.
      configuration.setBoolean("fs.gs.bucket.delete.enable", true);

      // the dataset existence is validated before, so this cannot be null
      Dataset dataset = bigQuery.getDataset(config.getDataset());
      GCPUtils.createBucket(GCPUtils.getStorage(config.getProject(), credentials), bucket, dataset.getLocation(),
                            cmekKey);
    }

    configuration.set("fs.gs.system.bucket", bucket);
    configuration.setBoolean("fs.gs.impl.disable.cache", true);
    configuration.setBoolean("fs.gs.metadata.cache.enable", false);

    if (config.getServiceAccountFilePath() != null) {
      configuration.set(BigQueryConstants.CONFIG_SERVICE_ACCOUNT_FILE_PATH, config.getServiceAccountFilePath());
    }
    if (config.getPartitionFrom() != null) {
      configuration.set(BigQueryConstants.CONFIG_PARTITION_FROM_DATE, config.getPartitionFrom());
    }
    if (config.getPartitionTo() != null) {
      configuration.set(BigQueryConstants.CONFIG_PARTITION_TO_DATE, config.getPartitionTo());
    }
    if (config.getFilter() != null) {
      configuration.set(BigQueryConstants.CONFIG_FILTER, config.getFilter());
    }

    String temporaryGcsPath = String.format("gs://%s/hadoop/input/%s", bucket, uuid);
    PartitionedBigQueryInputFormat.setTemporaryCloudStorageDirectory(configuration, temporaryGcsPath);
    BigQueryConfiguration.configureBigQueryInput(configuration, config.getDatasetProject(),
                                                 config.getDataset(), config.getTable());

    Job job = Job.getInstance(configuration);
    job.setOutputKeyClass(LongWritable.class);
    job.setOutputKeyClass(Text.class);

    // Both emitLineage and setOutputFormat internally try to create an external dataset if it does not already exists.
    // We call emitLineage before since it creates the dataset with schema.
    emitLineage(context, configuredSchema);
    setInputFormat(context);
  }

  @Override
  public void initialize(BatchRuntimeContext context) throws Exception {
    super.initialize(context);
<<<<<<< HEAD
    FailureCollector collector = context.getFailureCollector();
    outputSchema = getOutputSchema(collector);
=======
    this.outputSchema = config.getSchema(context.getFailureCollector());
>>>>>>> 0e9e6c70
  }

  /**
   * Converts <code>JsonObject</code> to <code>StructuredRecord</code> for every record
   * retrieved from the BigQuery table.
   *
   * @param input input record
   * @param emitter emitting the transformed record into downstream nodes.
   */
  @Override
  public void transform(KeyValue<LongWritable, GenericData.Record> input, Emitter<StructuredRecord> emitter)
    throws Exception {
    StructuredRecord transformed = outputSchema == null ?
      transformer.transform(input.getValue()) : transformer.transform(input.getValue(), outputSchema);
    emitter.emit(transformed);
  }

  @Override
  public void onRunFinish(boolean succeeded, BatchSourceContext context) {
    org.apache.hadoop.fs.Path gcsPath = new org.apache.hadoop.fs.Path(String.format("gs://%s", uuid.toString()));
    try {
      if (config.getBucket() == null) {
        FileSystem fs = gcsPath.getFileSystem(configuration);
        if (fs.exists(gcsPath)) {
          fs.delete(gcsPath, true);
        }
      }
    } catch (IOException e) {
      LOG.warn("Failed to delete bucket " + gcsPath.toUri().getPath() + ", " + e.getMessage());
    }
  }

  public Schema getSchema(FailureCollector collector) {
    com.google.cloud.bigquery.Schema bqSchema = getBQSchema(collector);
    FieldList fields = bqSchema.getFields();
    List<Schema.Field> schemafields = new ArrayList<>();

    for (Field field : fields) {
      Schema.Field schemaField = getSchemaField(field, collector);
      // if schema field is null, that means that there was a validation error. We will still continue in order to
      // collect more errors
      if (schemaField == null) {
        continue;
      }
      schemafields.add(schemaField);
    }
    if (schemafields.isEmpty() && !collector.getValidationFailures().isEmpty()) {
      // throw if there was validation failure(s) added to the collector
      collector.getOrThrowException();
    }
    if (schemafields.isEmpty()) {
      return null;
    }
    return Schema.recordOf("output", schemafields);
  }

  /**
   * Validate output schema. This is needed because its possible that output schema is set without using
   * {@link #getSchema} method.
   */
  private void validateConfiguredSchema(Schema configuredSchema, FailureCollector collector) {
    String dataset = config.getDataset();
    String tableName = config.getTable();
    String project = config.getDatasetProject();
    com.google.cloud.bigquery.Schema bqSchema = getBQSchema(collector);

    FieldList fields = bqSchema.getFields();

    // Match output schema field type with bigquery column type
    for (Schema.Field field : configuredSchema.getFields()) {
      try {
        Field bqField = fields.get(field.getName());
        ValidationFailure failure =
          BigQueryUtil.validateFieldSchemaMatches(bqField, field, dataset, tableName,
                                                  BigQuerySourceConfig.SUPPORTED_TYPES, collector);
        if (failure != null) {
          // For configured source schema field, failure will always map to output field in configured schema.
          failure.withOutputSchemaField(field.getName());
        }
      } catch (IllegalArgumentException e) {
        // this means that the field is not present in BigQuery table.
        collector.addFailure(
          String.format("Field '%s' is not present in table '%s:%s.%s'.", field.getName(), project, dataset, tableName),
          String.format("Remove field '%s' from the output schema.", field.getName()))
          .withOutputSchemaField(field.getName());
      }
    }
    collector.getOrThrowException();
  }

  private com.google.cloud.bigquery.Schema getBQSchema(FailureCollector collector) {
    String serviceAccountPath = config.getServiceAccountFilePath();
    String dataset = config.getDataset();
    String tableName = config.getTable();
    String project = config.getDatasetProject();

    Table table = BigQueryUtil.getBigQueryTable(project, dataset, tableName, serviceAccountPath, collector);
    if (table == null) {
      // Table does not exist
      collector.addFailure(String.format("BigQuery table '%s:%s.%s' does not exist.", project, dataset, tableName),
                           "Ensure correct table name is provided.")
        .withConfigProperty(BigQuerySourceConfig.NAME_TABLE);
      throw collector.getOrThrowException();
    }

    com.google.cloud.bigquery.Schema bqSchema = table.getDefinition().getSchema();
    if (bqSchema == null) {
      collector.addFailure(String.format("Cannot read from table '%s:%s.%s' because it has no schema.",
                                         project, dataset, table), "Alter the table to have a schema.")
        .withConfigProperty(BigQuerySourceConfig.NAME_TABLE);
      throw collector.getOrThrowException();
    }
    return bqSchema;
  }

  @Nullable
  private Schema getOutputSchema(FailureCollector collector) {
    Schema outputSchema = config.getSchema(collector);
    outputSchema = outputSchema == null ? getSchema(collector) : outputSchema;
    validatePartitionProperties(collector);
    validateConfiguredSchema(outputSchema, collector);
    return outputSchema;
  }

  @Nullable
  private Schema.Field getSchemaField(Field field, FailureCollector collector) {
    Schema schema = convertFieldType(field, collector);
    if (schema == null) {
      return null;
    }

    Field.Mode mode = field.getMode() == null ? Field.Mode.NULLABLE : field.getMode();
    switch (mode) {
      case NULLABLE:
        return Schema.Field.of(field.getName(), Schema.nullableOf(schema));
      case REQUIRED:
        return Schema.Field.of(field.getName(), schema);
      case REPEATED:
        return Schema.Field.of(field.getName(), Schema.arrayOf(schema));
      default:
        // this should not happen, unless newer bigquery versions introduces new mode that is not supported by this
        // plugin.
        collector.addFailure(String.format("Field '%s' has unsupported mode '%s'.", field.getName(), mode), null);
    }
    return null;
  }

  @Nullable
  private Schema convertFieldType(Field field, FailureCollector collector) {
    LegacySQLTypeName type = field.getType();
    Schema schema = null;
    StandardSQLTypeName value = type.getStandardType();
    if (value == StandardSQLTypeName.FLOAT64) {
      // float is a float64, so corresponding type becomes double
      schema = Schema.of(Schema.Type.DOUBLE);
    } else if (value == StandardSQLTypeName.BOOL) {
      schema = Schema.of(Schema.Type.BOOLEAN);
    } else if (value == StandardSQLTypeName.INT64) {
      // int is a int64, so corresponding type becomes long
      schema = Schema.of(Schema.Type.LONG);
    } else if (value == StandardSQLTypeName.STRING || value == StandardSQLTypeName.DATETIME) {
      schema = Schema.of(Schema.Type.STRING);
    } else if (value == StandardSQLTypeName.BYTES) {
      schema = Schema.of(Schema.Type.BYTES);
    } else if (value == StandardSQLTypeName.TIME) {
      schema = Schema.of(Schema.LogicalType.TIME_MICROS);
    } else if (value == StandardSQLTypeName.DATE) {
      schema = Schema.of(Schema.LogicalType.DATE);
    } else if (value == StandardSQLTypeName.TIMESTAMP) {
      schema = Schema.of(Schema.LogicalType.TIMESTAMP_MICROS);
    } else if (value == StandardSQLTypeName.NUMERIC) {
      // bigquery has 38 digits of precision and 9 digits of scale.
      // https://cloud.google.com/bigquery/docs/loading-data-cloud-storage-avro#logical_types
      schema = Schema.decimalOf(38, 9);
    } else if (value == StandardSQLTypeName.STRUCT) {
      FieldList fields = field.getSubFields();
      List<Schema.Field> schemafields = new ArrayList<>();
      for (Field f : fields) {
        Schema.Field schemaField = getSchemaField(f, collector);
        // if schema field is null, that means that there was a validation error. We will still continue in order to
        // collect more errors
        if (schemaField == null) {
          continue;
        }
        schemafields.add(schemaField);
      }
      // do not return schema for the struct field if none of the nested fields are of supported types
      if (!schemafields.isEmpty()) {
        schema = Schema.recordOf(field.getName(), schemafields);
      }
    } else {
      collector.addFailure(
        String.format("BigQuery column '%s' is of unsupported type '%s'.", field.getName(), value.name()),
        String.format("Supported column types are: %s.", BigQueryUtil.BQ_TYPE_MAP.keySet().stream()
          .map(t -> t.getStandardType().name()).collect(Collectors.joining(", "))));
    }
    return schema;
  }

  private void validatePartitionProperties(FailureCollector collector) {
    String project = config.getDatasetProject();
    String dataset = config.getDataset();
    String tableName = config.getTable();
    Table sourceTable = BigQueryUtil.getBigQueryTable(project, dataset, tableName,
                                                      config.getServiceAccountFilePath(), collector);
    if (sourceTable == null) {
      return;
    }
    if (sourceTable.getDefinition() instanceof StandardTableDefinition) {
      TimePartitioning timePartitioning = ((StandardTableDefinition) sourceTable.getDefinition()).getTimePartitioning();
      if (timePartitioning == null) {
        return;
      }
    }
    String partitionFromDate = config.getPartitionFrom();
    String partitionToDate = config.getPartitionTo();

    if (partitionFromDate == null && partitionToDate == null) {
      return;
    }
    LocalDate fromDate = null;
    if (partitionFromDate != null) {
      try {
        fromDate = LocalDate.parse(partitionFromDate);
      } catch (DateTimeException ex) {
        collector.addFailure("Invalid partition from date format.",
                             "Ensure partition from date is of format 'yyyy-MM-dd'.")
          .withConfigProperty(BigQuerySourceConfig.NAME_PARTITION_FROM);
      }
    }
    LocalDate toDate = null;
    if (partitionToDate != null) {
      try {
        toDate = LocalDate.parse(partitionToDate);
      } catch (DateTimeException ex) {
        collector.addFailure("Invalid partition to date format.", "Ensure partition to date is of format 'yyyy-MM-dd'.")
          .withConfigProperty(BigQuerySourceConfig.NAME_PARTITION_TO);
      }
    }

    if (fromDate != null && toDate != null && fromDate.isAfter(toDate) && !fromDate.isEqual(toDate)) {
      collector.addFailure("'Partition From Date' must be before or equal 'Partition To Date'.", null)
        .withConfigProperty(BigQuerySourceConfig.NAME_PARTITION_FROM)
        .withConfigProperty(BigQuerySourceConfig.NAME_PARTITION_TO);
    }
  }

  private void setInputFormat(BatchSourceContext context) {
    context.setInput(Input.of(config.referenceName, new InputFormatProvider() {
      @Override
      public String getInputFormatClassName() {
        return PartitionedBigQueryInputFormat.class.getName();
      }

      @Override
      public Map<String, String> getInputFormatConfiguration() {
        Map<String, String> config = new HashMap<>();
        for (Map.Entry<String, String> entry : configuration) {
          config.put(entry.getKey(), entry.getValue());
        }
        return config;
      }
    }));
  }

  private void emitLineage(BatchSourceContext context, Schema schema) {
    LineageRecorder lineageRecorder = new LineageRecorder(context, config.referenceName);
    lineageRecorder.createExternalDataset(schema);

    if (schema.getFields() != null) {
      lineageRecorder.recordRead("Read", "Read from BigQuery table.",
                                 schema.getFields().stream().map(Schema.Field::getName).collect(Collectors.toList()));
    }
  }
}<|MERGE_RESOLUTION|>--- conflicted
+++ resolved
@@ -117,8 +117,6 @@
   public void prepareRun(BatchSourceContext context) throws Exception {
     FailureCollector collector = context.getFailureCollector();
     config.validate(collector);
-<<<<<<< HEAD
-=======
 
     if (getBQSchema(collector).getFields().isEmpty()) {
       collector.addFailure(String.format("BigQuery table %s.%s does not have a schema.",
@@ -127,7 +125,6 @@
       collector.getOrThrowException();
     }
 
->>>>>>> 0e9e6c70
     Schema configuredSchema = getOutputSchema(collector);
 
     String serviceAccountPath = config.getServiceAccountFilePath();
@@ -187,12 +184,7 @@
   @Override
   public void initialize(BatchRuntimeContext context) throws Exception {
     super.initialize(context);
-<<<<<<< HEAD
-    FailureCollector collector = context.getFailureCollector();
-    outputSchema = getOutputSchema(collector);
-=======
     this.outputSchema = config.getSchema(context.getFailureCollector());
->>>>>>> 0e9e6c70
   }
 
   /**
