/*
 * Copyright © 2019 Cask Data, Inc.
 *
 * Licensed under the Apache License, Version 2.0 (the "License"); you may not
 * use this file except in compliance with the License. You may obtain a copy of
 * the License at
 *
 * http://www.apache.org/licenses/LICENSE-2.0
 *
 * Unless required by applicable law or agreed to in writing, software
 * distributed under the License is distributed on an "AS IS" BASIS, WITHOUT
 * WARRANTIES OR CONDITIONS OF ANY KIND, either express or implied. See the
 * License for the specific language governing permissions and limitations under
 * the License.
 */
package io.cdap.plugin.gcp.bigquery.sink;

import com.google.auth.Credentials;
import com.google.cloud.bigquery.BigQuery;
import com.google.cloud.bigquery.BigQueryException;
import com.google.cloud.bigquery.Dataset;
import com.google.cloud.bigquery.DatasetInfo;
import com.google.cloud.bigquery.Field;
import com.google.cloud.bigquery.FieldList;
import com.google.cloud.bigquery.Job;
import com.google.cloud.bigquery.JobConfiguration;
import com.google.cloud.bigquery.JobId;
import com.google.cloud.bigquery.JobStatistics;
import com.google.cloud.bigquery.LegacySQLTypeName;
import com.google.cloud.bigquery.Table;
import com.google.cloud.bigquery.TableId;
import com.google.cloud.hadoop.io.bigquery.BigQueryConfiguration;
import com.google.cloud.hadoop.io.bigquery.BigQueryFileFormat;
import com.google.cloud.hadoop.io.bigquery.output.BigQueryOutputConfiguration;
import com.google.cloud.hadoop.io.bigquery.output.BigQueryTableFieldSchema;
import com.google.cloud.hadoop.io.bigquery.output.BigQueryTableSchema;
import com.google.cloud.storage.Bucket;
import com.google.cloud.storage.Storage;
import com.google.cloud.storage.StorageException;
import com.google.common.base.Strings;
import io.cdap.cdap.api.data.batch.Output;
import io.cdap.cdap.api.data.batch.OutputFormatProvider;
import io.cdap.cdap.api.data.format.StructuredRecord;
import io.cdap.cdap.api.data.schema.Schema;
import io.cdap.cdap.etl.api.FailureCollector;
import io.cdap.cdap.etl.api.batch.BatchRuntimeContext;
import io.cdap.cdap.etl.api.batch.BatchSink;
import io.cdap.cdap.etl.api.batch.BatchSinkContext;
import io.cdap.cdap.etl.api.validation.ValidationFailure;
import io.cdap.plugin.common.LineageRecorder;
import io.cdap.plugin.format.avro.StructuredToAvroTransformer;
import io.cdap.plugin.gcp.bigquery.util.BigQueryConstants;
import io.cdap.plugin.gcp.bigquery.util.BigQueryUtil;
import io.cdap.plugin.gcp.common.GCPUtils;
import org.apache.avro.generic.GenericRecord;
import org.apache.avro.mapred.AvroKey;
import org.apache.hadoop.conf.Configuration;
import org.apache.hadoop.fs.FileSystem;
import org.apache.hadoop.fs.Path;
import org.apache.hadoop.io.NullWritable;
import org.slf4j.Logger;
import org.slf4j.LoggerFactory;

import java.io.IOException;
import java.util.Collections;
import java.util.List;
import java.util.Objects;
import java.util.UUID;
import java.util.function.Supplier;
import java.util.stream.Collectors;
import javax.annotation.Nullable;

/**
 * Base class for Big Query batch sink plugins.
 */
public abstract class AbstractBigQuerySink extends BatchSink<StructuredRecord, AvroKey<GenericRecord>, NullWritable> {

  private static final Logger LOG = LoggerFactory.getLogger(AbstractBigQuerySink.class);

  private static final String gcsPathFormat = "gs://%s";
  private static final String temporaryBucketFormat = gcsPathFormat + "/input/%s-%s";
  public static final String RECORDS_UPDATED_METRIC = "records.updated";

  // UUID for the run. Will be used as bucket name if bucket is not provided.
  // UUID is used since GCS bucket names must be globally unique.
  private final UUID uuid = UUID.randomUUID();
  protected Configuration baseConfiguration;
<<<<<<< HEAD
=======
  private StructuredToAvroTransformer avroTransformer;
>>>>>>> 0e9e6c70
  private final String jobId = UUID.randomUUID().toString();
  private BigQuery bigQuery;

  /**
   * Executes main prepare run logic. Child classes cannot override this method,
   * instead they should implement two methods {@link #prepareRunValidation(BatchSinkContext)}
   * and {@link #prepareRunInternal(BatchSinkContext, BigQuery, String)} in order to add custom logic.
   *
   * @param context batch sink context
   */
  @Override
  public final void prepareRun(BatchSinkContext context) throws Exception {
    prepareRunValidation(context);

    AbstractBigQuerySinkConfig config = getConfig();
    String serviceAccountFilePath = config.getServiceAccountFilePath();
    Credentials credentials = serviceAccountFilePath == null ?
      null : GCPUtils.loadServiceAccountCredentials(serviceAccountFilePath);
    String project = config.getProject();
    bigQuery = GCPUtils.getBigQuery(project, credentials);
    String cmekKey = context.getArguments().get(GCPUtils.CMEK_KEY);
    baseConfiguration = getBaseConfiguration(cmekKey);
    String bucket = configureBucket();
    baseConfiguration.set(BigQueryConstants.CONFIG_JOB_ID, jobId);
    if (!context.isPreviewEnabled()) {
      createResources(bigQuery, GCPUtils.getStorage(project, credentials), config.getDataset(), bucket,
                      config.getLocation(), cmekKey);
    }

    prepareRunInternal(context, bigQuery, bucket);
  }

  @Override
  public final void onRunFinish(boolean succeeded, BatchSinkContext context) {
    recordMetric(succeeded, context);

    if (getConfig().getBucket() == null) {
      Path gcsPath = new Path(String.format(gcsPathFormat, uuid.toString()));
      try {
        FileSystem fs = gcsPath.getFileSystem(baseConfiguration);
        if (fs.exists(gcsPath)) {
          fs.delete(gcsPath, true);
          LOG.debug("Deleted temporary bucket '{}'", gcsPath);
        }
      } catch (IOException e) {
        LOG.warn("Failed to delete bucket '{}': {}", gcsPath, e.getMessage());
      }
    }
  }

  private void recordMetric(boolean succeeded, BatchSinkContext context) {
    if (!succeeded) {
      return;
    }
    Job queryJob = bigQuery.getJob(getJobId());
    if (queryJob == null) {
      LOG.warn("Unable to find BigQuery job. No metric will be emitted for the number of affected rows.");
      return;
    }
    long totalRows = getTotalRows(queryJob);
    LOG.info("Job {} affected {} rows", queryJob.getJobId(), totalRows);
    //work around since StageMetrics count() only takes int as of now
    int cap = 10000; // so the loop will not cause significant delays
    long count = totalRows / Integer.MAX_VALUE;
    if (count > cap) {
      LOG.warn("Total record count is too high! Metric for the number of affected rows may not be updated correctly");
    }
    count = count < cap ? count : cap;
    for (int i = 0; i <= count && totalRows > 0; i++) {
      int rowCount = totalRows < Integer.MAX_VALUE ? (int) totalRows : Integer.MAX_VALUE;
      context.getMetrics().count(RECORDS_UPDATED_METRIC, rowCount);
      totalRows -= rowCount;
    }
  }

  private JobId getJobId() {
    String location = bigQuery.getDataset(getConfig().getDataset()).getLocation();
    return JobId.newBuilder().setLocation(location).setJob(jobId).build();
  }

  private long getTotalRows(Job queryJob) {
    JobConfiguration.Type type = queryJob.getConfiguration().getType();
    if (type == JobConfiguration.Type.LOAD) {
      return ((JobStatistics.LoadStatistics) queryJob.getStatistics()).getOutputRows();
    } else if (type == JobConfiguration.Type.QUERY) {
      return ((JobStatistics.QueryStatistics) queryJob.getStatistics()).getNumDmlAffectedRows();
    }
    LOG.warn("Unable to identify BigQuery job type. No metric will be emitted for the number of affected rows.");
    return 0;
  }

<<<<<<< HEAD
=======
  @Override
  public void initialize(BatchRuntimeContext context) throws Exception {
    avroTransformer = new StructuredToAvroTransformer(null);
  }

  /**
   * Transform the given {@link StructuredRecord} into avro {@link GenericRecord} with the same schema.
   */
  protected final GenericRecord toAvroRecord(StructuredRecord record) throws IOException {
    return avroTransformer.transform(record, record.getSchema());
  }

>>>>>>> 0e9e6c70
  /**
   * Initializes output along with lineage recording for given table and its schema.
   *
   * @param context batch sink context
   * @param bigQuery big query client for the configured project
   * @param outputName output name
   * @param tableName table name
   * @param tableSchema table schema
   * @param bucket bucket name
   */
  protected final void initOutput(BatchSinkContext context, BigQuery bigQuery, String outputName, String tableName,
                                  @Nullable Schema tableSchema, String bucket,
                                  FailureCollector collector) throws IOException {
    LOG.debug("Init output for table '{}' with schema: {}", tableName, tableSchema);

    List<BigQueryTableFieldSchema> fields = getBigQueryTableFields(bigQuery, tableName, tableSchema,
                                                                   getConfig().isAllowSchemaRelaxation(), collector);
    Configuration configuration = getOutputConfiguration(bucket, tableName, fields);

    // Both emitLineage and setOutputFormat internally try to create an external dataset if it does not already exist.
    // We call emitLineage before since it creates the dataset with schema which is used.
    List<String> fieldNames = fields.stream()
      .map(BigQueryTableFieldSchema::getName)
      .collect(Collectors.toList());
    recordLineage(context, outputName, tableSchema, fieldNames);
    context.addOutput(Output.of(outputName, getOutputFormatProvider(configuration, tableName, tableSchema)));
  }

  /**
   * Child classes must provide configuration based on {@link AbstractBigQuerySinkConfig}.
   *
   * @return config instance
   */
  protected abstract AbstractBigQuerySinkConfig getConfig();

  /**
   * Child classes must override this method to provide specific validation logic to executed before
   * actual {@link #prepareRun(BatchSinkContext)} method execution.
   * For example, Batch Sink plugin can validate schema right away,
   * Batch Multi Sink does not have information at this point to do the validation.
   *
   * @param context batch sink context
   */
  protected abstract void prepareRunValidation(BatchSinkContext context);

  /**
   * Executes main prepare run logic, i.e. prepares output for given table (for Batch Sink plugin)
   * or for a number of tables (for Batch Multi Sink plugin).
   *
   * @param context batch sink context
   * @param bigQuery a big query client for the configured project
   * @param bucket bucket name
   */
  protected abstract void prepareRunInternal(BatchSinkContext context, BigQuery bigQuery,
                                             String bucket) throws IOException;

  /**
   * Returns output format provider instance specific to the child classes that extend this class.
   *
   * @param configuration Hadoop configuration
   * @param tableName table name
   * @param tableSchema table schema
   * @return output format provider
   */
  protected abstract OutputFormatProvider getOutputFormatProvider(Configuration configuration,
                                                                  String tableName,
                                                                  Schema tableSchema);

  /**
   * Initialized base configuration needed to load data into BigQuery table.
   *
   * @return base configuration
   */
  private Configuration getBaseConfiguration(@Nullable String cmekKey) throws IOException {
    AbstractBigQuerySinkConfig config = getConfig();
    Configuration baseConfiguration = BigQueryUtil.getBigQueryConfig(config.getServiceAccountFilePath(),
                                                                     config.getProject(), cmekKey);
    baseConfiguration.setBoolean(BigQueryConstants.CONFIG_ALLOW_SCHEMA_RELAXATION,
                                 config.isAllowSchemaRelaxation());
    baseConfiguration.setStrings(BigQueryConfiguration.OUTPUT_TABLE_WRITE_DISPOSITION_KEY,
                                 config.getWriteDisposition().name());
    // this setting is needed because gcs has default chunk size of 64MB. This is large default chunk size which can
    // cause OOM issue if there are many tables being written. See this - CDAP-16670
    String gcsChunkSize = "8388608";
    if (!Strings.isNullOrEmpty(config.getGcsChunkSize())) {
      gcsChunkSize = config.getGcsChunkSize();
    }
    baseConfiguration.set("fs.gs.outputstream.upload.chunk.size", gcsChunkSize);
    return baseConfiguration;
  }

  /**
   * Generates full path to temporary bucket based on given bucket and table names.
   *
   * @param bucket bucket name
   * @param tableName table name
   * @return full path to temporary bucket
   */
  private String getTemporaryGcsPath(String bucket, String tableName) {
    return String.format(temporaryBucketFormat, bucket, tableName, uuid);
  }

  /**
   * Updates {@link #baseConfiguration} with bucket details.
   * Uses provided bucket, otherwise generates random.
   *
   * @return bucket name
   */
  private String configureBucket() {
    String bucket = getConfig().getBucket();
    if (bucket == null) {
      bucket = uuid.toString();
      // By default, this option is false, meaning the job can not delete the bucket.
      // So enable it only when bucket name is not provided.
      baseConfiguration.setBoolean("fs.gs.bucket.delete.enable", true);
    }
    baseConfiguration.set("fs.gs.system.bucket", bucket);
    baseConfiguration.setBoolean("fs.gs.impl.disable.cache", true);
    baseConfiguration.setBoolean("fs.gs.metadata.cache.enable", false);
    return bucket;
  }

  /**
   * Validates output schema against Big Query table schema. It throws {@link IllegalArgumentException}
   * if the output schema has more fields than Big Query table or output schema field types does not match
   * Big Query column types unless schema relaxation policy is allowed.
   *
   * @param table big query table
   * @param tableSchema table schema
   * @param allowSchemaRelaxation allows schema relaxation policy
   * @param collector failure collector
   */
  protected void validateSchema(Table table, Schema tableSchema, boolean allowSchemaRelaxation,
                                FailureCollector collector) {
    String tableName = table.getTableId().getTable();
    com.google.cloud.bigquery.Schema bqSchema = table.getDefinition().getSchema();
    if (bqSchema == null || bqSchema.getFields().isEmpty()) {
      // Table is created without schema, so no further validation is required.
      return;
    }

    if (getConfig().isTruncateTableSet()) {
      //no validation required for schema if truncate table is set.
      // BQ will overwrite the schema for normal tables when write disposition is WRITE_TRUNCATE
      //note - If write to single partition is supported in future, schema validation will be necessary
      return;
    }

    FieldList bqFields = bqSchema.getFields();
    List<Schema.Field> outputSchemaFields = Objects.requireNonNull(tableSchema.getFields());

    List<String> missingBQFields = BigQueryUtil.getSchemaMinusBqFields(outputSchemaFields, bqFields);

    if (allowSchemaRelaxation) {
      List<String> nonNullableFields = missingBQFields.stream()
        .map(tableSchema::getField)
        .filter(Objects::nonNull)
        .filter(field -> !field.getSchema().isNullable())
        .map(Schema.Field::getName)
        .collect(Collectors.toList());

      for (String nonNullableField : nonNullableFields) {
        collector.addFailure(
          String.format("Required field '%s' does not exist in BigQuery table '%s.%s'.",
                        nonNullableField, getConfig().getDataset(), tableName),
          "Change the field to be nullable.")
          .withInputSchemaField(nonNullableField).withOutputSchemaField(nonNullableField);
      }
    } else {
      // schema should not have fields that are not present in BigQuery table,
      for (String missingField : missingBQFields) {
        collector.addFailure(
          String.format("Field '%s' does not exist in BigQuery table '%s.%s'.",
                        missingField, getConfig().getDataset(), tableName),
          String.format("Remove '%s' from the input, or add a column to the BigQuery table.", missingField))
          .withInputSchemaField(missingField).withOutputSchemaField(missingField);
      }

      // validate the missing columns in output schema are nullable fields in BigQuery
      List<String> remainingBQFields = BigQueryUtil.getBqFieldsMinusSchema(bqFields, outputSchemaFields);
      for (String field : remainingBQFields) {
        if (bqFields.get(field).getMode() != Field.Mode.NULLABLE) {
          collector.addFailure(String.format("Required Column '%s' is not present in the schema.", field),
                               String.format("Add '%s' to the schema.", field));
        }
      }
    }

    // Match output schema field type with BigQuery column type
    for (Schema.Field field : tableSchema.getFields()) {
      String fieldName = field.getName();
      // skip checking schema if field is missing in BigQuery
      if (!missingBQFields.contains(fieldName)) {
        ValidationFailure failure = BigQueryUtil.validateFieldSchemaMatches(
          bqFields.get(field.getName()), field, getConfig().getDataset(), tableName,
          AbstractBigQuerySinkConfig.SUPPORTED_TYPES, collector);
        if (failure != null) {
          failure.withInputSchemaField(fieldName).withOutputSchemaField(fieldName);
        }
      }
    }
    collector.getOrThrowException();
  }

  /**
   * Generates Big Query field instances based on given CDAP table schema after schema validation.
   *
   * @param bigQuery big query object
   * @param tableName table name
   * @param tableSchema table schema
   * @param allowSchemaRelaxation if schema relaxation policy is allowed
   * @param collector failure collector
   * @return list of Big Query fields
   */
  private List<BigQueryTableFieldSchema> getBigQueryTableFields(BigQuery bigQuery, String tableName,
                                                                @Nullable Schema tableSchema,
                                                                boolean allowSchemaRelaxation,
                                                                FailureCollector collector) {
    if (tableSchema == null) {
      return Collections.emptyList();
    }

    TableId tableId = TableId.of(getConfig().getProject(), getConfig().getDataset(), tableName);
    try {
      Table table = bigQuery.getTable(tableId);
      // if table is null that mean it does not exist. So there is no need to perform validation
      if (table != null) {
        validateSchema(table, tableSchema, allowSchemaRelaxation, collector);
      }
    } catch (BigQueryException e) {
      collector.addFailure("Unable to get details about the BigQuery table: " + e.getMessage(), null)
        .withConfigProperty("table");
      throw collector.getOrThrowException();
    }

    List<Schema.Field> inputFields = Objects.requireNonNull(tableSchema.getFields(), "Schema must have fields");
    return inputFields.stream()
      .map(this::generateTableFieldSchema)
      .collect(Collectors.toList());
  }

  private BigQueryTableFieldSchema generateTableFieldSchema(Schema.Field field) {
    BigQueryTableFieldSchema fieldSchema = new BigQueryTableFieldSchema();
    fieldSchema.setName(field.getName());
    fieldSchema.setMode(getMode(field.getSchema()).name());
    LegacySQLTypeName type = getTableDataType(field.getSchema());
    fieldSchema.setType(type.name());
    if (type == LegacySQLTypeName.RECORD) {
      List<Schema.Field> schemaFields;
      if (Schema.Type.ARRAY == field.getSchema().getType()) {
        schemaFields = Objects.requireNonNull(field.getSchema().getComponentSchema()).getFields();
      } else {
        schemaFields = field.getSchema().isNullable()
          ? field.getSchema().getNonNullable().getFields()
          : field.getSchema().getFields();
      }
      fieldSchema.setFields(Objects.requireNonNull(schemaFields).stream()
                              .map(this::generateTableFieldSchema)
                              .collect(Collectors.toList()));

    }
    return fieldSchema;
  }

  private Field.Mode getMode(Schema schema) {
    if (schema.isNullable()) {
      return Field.Mode.NULLABLE;
    } else if (schema.getType() == Schema.Type.ARRAY) {
      return Field.Mode.REPEATED;
    }
    return Field.Mode.REQUIRED;
  }

  /**
   * Creates Hadoop configuration for the given table and its fields.
   *
   * @param bucket bucket name
   * @param tableName table name
   * @param fields list of Big Query fields
   * @return Hadoop configuration
   */
  private Configuration getOutputConfiguration(String bucket,
                                               String tableName,
                                               List<BigQueryTableFieldSchema> fields) throws IOException {
    Configuration configuration = new Configuration(baseConfiguration);
    String temporaryGcsPath = getTemporaryGcsPath(bucket, tableName);

    BigQueryTableSchema outputTableSchema = new BigQueryTableSchema();
    if (!fields.isEmpty()) {
      outputTableSchema.setFields(fields);
    }

    BigQueryOutputConfiguration.configure(
      configuration,
      String.format("%s.%s", getConfig().getDataset(), tableName),
      outputTableSchema,
      temporaryGcsPath,
      BigQueryFileFormat.AVRO,
      AvroOutputFormat.class);

    return configuration;
  }

  private void recordLineage(BatchSinkContext context,
                             String outputName,
                             Schema tableSchema,
                             List<String> fieldNames) {
    LineageRecorder lineageRecorder = new LineageRecorder(context, outputName);
    lineageRecorder.createExternalDataset(tableSchema);
    if (!fieldNames.isEmpty()) {
      lineageRecorder.recordWrite("Write", "Wrote to BigQuery table.", fieldNames);
    }
  }

  private LegacySQLTypeName getTableDataType(Schema schema) {
    schema = BigQueryUtil.getNonNullableSchema(schema);
    Schema.LogicalType logicalType = schema.getLogicalType();

    if (logicalType != null) {
      switch (logicalType) {
        case DATE:
          return LegacySQLTypeName.DATE;
        case TIME_MILLIS:
        case TIME_MICROS:
          return LegacySQLTypeName.TIME;
        case TIMESTAMP_MILLIS:
        case TIMESTAMP_MICROS:
          return LegacySQLTypeName.TIMESTAMP;
        case DECIMAL:
          return LegacySQLTypeName.NUMERIC;
        default:
          throw new IllegalStateException("Unsupported type " + logicalType.getToken());
      }
    }

    Schema.Type type = schema.getType();
    switch (type) {
      case INT:
      case LONG:
        return LegacySQLTypeName.INTEGER;
      case STRING:
        return LegacySQLTypeName.STRING;
      case FLOAT:
      case DOUBLE:
        return LegacySQLTypeName.FLOAT;
      case BOOLEAN:
        return LegacySQLTypeName.BOOLEAN;
      case BYTES:
        return LegacySQLTypeName.BYTES;
      case ARRAY:
        return getTableDataType(schema.getComponentSchema());
      case RECORD:
        return LegacySQLTypeName.RECORD;
      default:
        throw new IllegalStateException("Unsupported type " + type);
    }
  }

  /**
   * Creates the given dataset and bucket if they do not already exist. If the dataset already exists but the
   * bucket does not, the bucket will be created in the same location as the dataset. If the bucket already exists
   * but the dataset does not, the dataset will attempt to be created in the same location. This may fail if the bucket
   * is in a location that BigQuery does not yet support.
   *
   * @param bigQuery the bigquery client for the project
   * @param storage the storage client for the project
   * @param datasetName the name of the dataset
   * @param bucketName the name of the bucket
   * @param location the location of the resources, this is only applied if both the bucket and dataset do not exist
   * @param cmekKey the name of the cmek key
   * @throws IOException if there was an error creating or fetching any GCP resource
   */
  private static void createResources(BigQuery bigQuery, Storage storage,
                                     String datasetName, String bucketName, @Nullable String location,
                                     @Nullable String cmekKey) throws IOException {
    Dataset dataset = bigQuery.getDataset(datasetName);
    Bucket bucket = storage.get(bucketName);

    if (dataset == null && bucket == null) {
      createBucket(storage, bucketName, location, cmekKey,
                   () -> String.format("Unable to create Cloud Storage bucket '%s'", bucketName));
      createDataset(bigQuery, datasetName, location,
                    () -> String.format("Unable to create BigQuery dataset '%s'", datasetName));
    } else if (bucket == null) {
      createBucket(
        storage, bucketName, dataset.getLocation(), cmekKey,
        () -> String.format(
          "Unable to create Cloud Storage bucket '%s' in the same location ('%s') as BigQuery dataset '%s'. "
            + "Please use a bucket that is in the same location as the dataset.",
          bucketName, dataset.getLocation(), datasetName));
    } else if (dataset == null) {
      createDataset(
        bigQuery, datasetName, bucket.getLocation(),
        () -> String.format(
          "Unable to create BigQuery dataset '%s' in the same location ('%s') as Cloud Storage bucket '%s'. "
            + "Please use a bucket that is in a supported location.",
          datasetName, bucket.getLocation(), bucketName));
    }
  }

  private static void createDataset(BigQuery bigQuery, String dataset, @Nullable String location,
                                    Supplier<String> errorMessage) throws IOException {
    DatasetInfo.Builder builder = DatasetInfo.newBuilder(dataset);
    if (location != null) {
      builder.setLocation(location);
    }
    try {
      bigQuery.create(builder.build());
    } catch (BigQueryException e) {
      if (e.getCode() != 409) {
        // A conflict means the dataset already exists (https://cloud.google.com/bigquery/troubleshooting-errors)
        // This most likely means multiple stages in the same pipeline are trying to create the same dataset.
        // Ignore this and move on, since all that matters is that the dataset exists.
        throw new IOException(errorMessage.get(), e);
      }
    }
  }

  private static void createBucket(Storage storage, String bucket, @Nullable String location,
                                   @Nullable String cmekKey, Supplier<String> errorMessage) throws IOException {
    try {
      GCPUtils.createBucket(storage, bucket, location, cmekKey);
    } catch (StorageException e) {
      if (e.getCode() != 409) {
        // A conflict means the bucket already exists
        // This most likely means multiple stages in the same pipeline are trying to create the same dataset.
        // Ignore this and move on, since all that matters is that the dataset exists.
        throw new IOException(errorMessage.get(), e);
      }
    }
  }
}<|MERGE_RESOLUTION|>--- conflicted
+++ resolved
@@ -85,10 +85,7 @@
   // UUID is used since GCS bucket names must be globally unique.
   private final UUID uuid = UUID.randomUUID();
   protected Configuration baseConfiguration;
-<<<<<<< HEAD
-=======
   private StructuredToAvroTransformer avroTransformer;
->>>>>>> 0e9e6c70
   private final String jobId = UUID.randomUUID().toString();
   private BigQuery bigQuery;
 
@@ -180,8 +177,6 @@
     return 0;
   }
 
-<<<<<<< HEAD
-=======
   @Override
   public void initialize(BatchRuntimeContext context) throws Exception {
     avroTransformer = new StructuredToAvroTransformer(null);
@@ -194,7 +189,6 @@
     return avroTransformer.transform(record, record.getSchema());
   }
 
->>>>>>> 0e9e6c70
   /**
    * Initializes output along with lineage recording for given table and its schema.
    *
