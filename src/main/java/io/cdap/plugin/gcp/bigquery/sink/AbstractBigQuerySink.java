/*
 * Copyright © 2019 Cask Data, Inc.
 *
 * Licensed under the Apache License, Version 2.0 (the "License"); you may not
 * use this file except in compliance with the License. You may obtain a copy of
 * the License at
 *
 * http://www.apache.org/licenses/LICENSE-2.0
 *
 * Unless required by applicable law or agreed to in writing, software
 * distributed under the License is distributed on an "AS IS" BASIS, WITHOUT
 * WARRANTIES OR CONDITIONS OF ANY KIND, either express or implied. See the
 * License for the specific language governing permissions and limitations under
 * the License.
 */
package io.cdap.plugin.gcp.bigquery.sink;

import com.google.auth.Credentials;
import com.google.cloud.bigquery.BigQuery;
import com.google.cloud.bigquery.Field;
import com.google.cloud.bigquery.FieldList;
import com.google.cloud.bigquery.LegacySQLTypeName;
import com.google.cloud.bigquery.Table;
import com.google.cloud.bigquery.TableId;
import com.google.cloud.hadoop.io.bigquery.BigQueryFileFormat;
import com.google.cloud.hadoop.io.bigquery.output.BigQueryOutputConfiguration;
import com.google.cloud.hadoop.io.bigquery.output.BigQueryTableFieldSchema;
import com.google.cloud.hadoop.io.bigquery.output.BigQueryTableSchema;
<<<<<<< HEAD
import com.google.gson.stream.JsonWriter;
=======
>>>>>>> e32d68fb
import io.cdap.cdap.api.data.batch.Output;
import io.cdap.cdap.api.data.batch.OutputFormatProvider;
import io.cdap.cdap.api.data.format.StructuredRecord;
import io.cdap.cdap.api.data.schema.Schema;
import io.cdap.cdap.etl.api.batch.BatchSink;
import io.cdap.cdap.etl.api.batch.BatchSinkContext;
import io.cdap.plugin.common.LineageRecorder;
import io.cdap.plugin.gcp.bigquery.util.BigQueryConstants;
import io.cdap.plugin.gcp.bigquery.util.BigQueryUtil;
import io.cdap.plugin.gcp.common.GCPUtils;
import org.apache.hadoop.conf.Configuration;
import org.apache.hadoop.fs.FileSystem;
import org.apache.hadoop.fs.Path;
import org.apache.hadoop.io.NullWritable;
import org.apache.hadoop.io.Text;
import org.apache.hadoop.mapreduce.lib.output.TextOutputFormat;
import org.slf4j.Logger;
import org.slf4j.LoggerFactory;

import java.io.IOException;
<<<<<<< HEAD
import java.lang.reflect.Array;
import java.time.Instant;
import java.time.LocalDate;
import java.time.LocalTime;
import java.time.ZoneId;
import java.time.ZoneOffset;
import java.time.ZonedDateTime;
import java.time.format.DateTimeFormatter;
import java.util.Collection;
=======
import java.util.Collections;
>>>>>>> e32d68fb
import java.util.List;
import java.util.Objects;
import java.util.UUID;
import java.util.concurrent.TimeUnit;
import java.util.stream.Collectors;
import javax.annotation.Nullable;

/**
 * Base class for Big Query batch sink plugins.
 */
public abstract class AbstractBigQuerySink extends BatchSink<StructuredRecord, Text, NullWritable> {

  private static final Logger LOG = LoggerFactory.getLogger(AbstractBigQuerySink.class);

  private static final String gcsPathFormat = "gs://%s";
  private static final String temporaryBucketFormat = gcsPathFormat + "/input/%s-%s";

  // UUID for the run. Will be used as bucket name if bucket is not provided.
  // UUID is used since GCS bucket names must be globally unique.
  private final UUID uuid = UUID.randomUUID();
  private Configuration baseConfiguration;

  /**
   * Executes main prepare run logic. Child classes cannot override this method,
   * instead they should implement two methods {@link #prepareRunValidation(BatchSinkContext)}
   * and {@link #prepareRunInternal(BatchSinkContext, BigQuery, String)} in order to add custom logic.
   *
   * @param context batch sink context
   */
  @Override
  public final void prepareRun(BatchSinkContext context) throws Exception {
    prepareRunValidation(context);

    AbstractBigQuerySinkConfig config = getConfig();
    String serviceAccountFilePath = config.getServiceAccountFilePath();
    Credentials credentials = serviceAccountFilePath == null ?
      null : GCPUtils.loadServiceAccountCredentials(serviceAccountFilePath);
    String project = config.getProject();
    BigQuery bigQuery = GCPUtils.getBigQuery(project, credentials);
    baseConfiguration = getBaseConfiguration();
    String bucket = configureBucket();
    if (!context.isPreviewEnabled()) {
      BigQueryUtil.createResources(bigQuery, GCPUtils.getStorage(project, credentials), config.getDataset(), bucket);
    }

    prepareRunInternal(context, bigQuery, bucket);
  }

  @Override
  public final void onRunFinish(boolean succeeded, BatchSinkContext context) {
    if (getConfig().getBucket() == null) {
      Path gcsPath = new Path(String.format(gcsPathFormat, uuid.toString()));
      try {
        FileSystem fs = gcsPath.getFileSystem(baseConfiguration);
        if (fs.exists(gcsPath)) {
          fs.delete(gcsPath, true);
          LOG.debug("Deleted temporary bucket '{}'", gcsPath);
        }
      } catch (IOException e) {
        LOG.warn("Failed to delete bucket '{}': {}", gcsPath, e.getMessage());
      }
    }
  }

  /**
   * Initializes output along with lineage recording for given table and its schema.
   *
   * @param context batch sink context
   * @param bigQuery big query client for the configured project
   * @param outputName output name
   * @param tableName table name
   * @param tableSchema table schema
   * @param bucket bucket name
   */
<<<<<<< HEAD
  protected final void initOutput(BatchSinkContext context, String outputName,
                                  String tableName, Schema tableSchema, String bucket) throws IOException {
=======
  protected final void initOutput(BatchSinkContext context, BigQuery bigQuery, String outputName,
                                  String tableName, @Nullable Schema tableSchema, String bucket) throws IOException {
>>>>>>> e32d68fb
    LOG.debug("Init output for table '{}' with schema: {}", tableName, tableSchema);
    List<BigQueryTableFieldSchema> fields = getBigQueryTableFields(bigQuery, tableName,
                                                                   tableSchema,
                                                                   getConfig().isAllowSchemaRelaxation());
    Configuration configuration = getOutputConfiguration(bucket, tableName, fields);

    // Both emitLineage and setOutputFormat internally try to create an external dataset if it does not already exist.
    // We call emitLineage before since it creates the dataset with schema which is used.
    List<String> fieldNames = fields.stream()
      .map(BigQueryTableFieldSchema::getName)
      .collect(Collectors.toList());
    recordLineage(context, outputName, tableSchema, fieldNames);
    context.addOutput(Output.of(outputName, getOutputFormatProvider(configuration, tableName, tableSchema)));
  }

<<<<<<< HEAD
  /**
   * Decodes object and writes to json writer.
   * @param writer json writer to write the object to
   * @param name name of the field to be decoded
   * @param object object to be decoded
   * @param fieldSchema field schema to be decoded
   */
  protected void decode(JsonWriter writer, @Nullable String name, Object object,
                        Schema fieldSchema) throws IOException {
    Schema schema = BigQueryUtil.getNonNullableSchema(fieldSchema);
    switch (schema.getType()) {
      case NULL:
      case INT:
      case LONG:
      case FLOAT:
      case DOUBLE:
      case BOOLEAN:
      case STRING:
        decodeSimpleTypes(writer, name, object, schema);
        break;
      case ARRAY:
        decodeArray(writer, name, object, schema);
        break;
      default:
        throw new IllegalStateException(
          String.format("Field '%s' is of unsupported type '%s'", name, fieldSchema.getType()));
    }
  }

  private void decodeSimpleTypes(JsonWriter writer, @Nullable String name, Object object,
                                 Schema schema) throws IOException {
    if (name != null) {
      writer.name(name);
    }

    if (object == null) {
      writer.nullValue();
      return;
    }

    Schema.LogicalType logicalType = schema.getLogicalType();
    if (logicalType != null) {
      switch (logicalType) {
        case DATE:
          writer.value(Objects.requireNonNull(LocalDate.ofEpochDay(((Integer) object).longValue()).toString()));
          break;
        case TIME_MILLIS:
          writer.value(timeFormatter.format(
            Objects.requireNonNull(LocalTime.ofNanoOfDay(TimeUnit.MILLISECONDS.toNanos(((Integer) object))))));
          break;
        case TIME_MICROS:
          writer.value(timeFormatter.format(
            Objects.requireNonNull(LocalTime.ofNanoOfDay(TimeUnit.MICROSECONDS.toNanos((Long) object)))));
          break;
        case TIMESTAMP_MILLIS:
          //timestamp for json input should be in this format yyyy-MM-dd HH:mm:ss.SSSSSS
          writer.value(dateTimeFormatter.format(
            Objects.requireNonNull(getZonedDateTime((long) object, TimeUnit.MILLISECONDS))));
          break;
        case TIMESTAMP_MICROS:
          writer.value(dateTimeFormatter.format(
            Objects.requireNonNull(getZonedDateTime((long) object, TimeUnit.MICROSECONDS))));
          break;
        default:
          throw new IllegalStateException(
            String.format("Field '%s' is of unsupported type '%s'", name, logicalType.getToken()));
      }
      return;
    }

    switch (schema.getType()) {
      case NULL:
        writer.nullValue(); // nothing much to do here.
        break;
      case INT:
      case LONG:
      case FLOAT:
      case DOUBLE:
        writer.value((Number) object);
        break;
      case BOOLEAN:
        writer.value((Boolean) object);
        break;
      case STRING:
        writer.value(object.toString());
        break;
      default:
        throw new IllegalStateException(String.format("Field '%s' is of unsupported type '%s'",
                                                      name, schema.getType()));
    }
  }

  private void decodeArray(JsonWriter writer, String name, Object value, Schema fieldSchema) throws IOException {
    if (value == null) {
      writer.nullValue();
      return;
    }

    if (!(value instanceof Collection) && !value.getClass().isArray()) {
      throw new IllegalArgumentException("The value should be of type collection or array. Got: " + value.getClass());
    }

    Schema componentSchema = BigQueryUtil.getNonNullableSchema(fieldSchema.getComponentSchema());
    // Arrays within arrays are not allowed in big query
    if (componentSchema.getType() == Schema.Type.ARRAY) {
      throw new IllegalArgumentException("Nested Arrays is not a valid type in big query.");
    }

    writer.name(name);
    writer.beginArray();
    if (value instanceof Collection) {
      for (Object element : (Collection) value) {
        // big query does not allow null values in array items
        if (element != null) {
          decode(writer, null, element, componentSchema);
        }
      }
    } else {
      for (int i = 0; i < Array.getLength(value); i++) {
        // big query does not allow null values in array items
        if (Array.get(value, i) != null) {
          decode(writer, null, Array.get(value, i), componentSchema);
        }
      }
    }
    writer.endArray();
  }

  private ZonedDateTime getZonedDateTime(long ts, TimeUnit unit) {
    long mod = unit.convert(1, TimeUnit.SECONDS);
    int fraction = (int) (ts % mod);
    long tsInSeconds = unit.toSeconds(ts);
    // create an Instant with time in seconds and fraction which will be stored as nano seconds.
    Instant instant = Instant.ofEpochSecond(tsInSeconds, unit.toNanos(fraction));
    return ZonedDateTime.ofInstant(instant, ZoneId.ofOffset("UTC", ZoneOffset.UTC));
  }

=======
>>>>>>> e32d68fb
  /**
   * Child classes must provide configuration based on {@link AbstractBigQuerySinkConfig}.
   *
   * @return config instance
   */
  protected abstract AbstractBigQuerySinkConfig getConfig();

  /**
   * Child classes must override this method to provide specific validation logic to executed before
   * actual {@link #prepareRun(BatchSinkContext)} method execution.
   * For example, Batch Sink plugin can validate schema right away,
   * Batch Multi Sink does not have information at this point to do the validation.
   *
   * @param context batch sink context
   */
  protected abstract void prepareRunValidation(BatchSinkContext context);

  /**
   * Executes main prepare run logic, i.e. prepares output for given table (for Batch Sink plugin)
   * or for a number of tables (for Batch Multi Sink plugin).
   *
   * @param context batch sink context
   * @param bigQuery a big query client for the configured project
   * @param bucket bucket name
   */
  protected abstract void prepareRunInternal(BatchSinkContext context, BigQuery bigQuery,
                                             String bucket) throws IOException;

  /**
   * Returns output format provider instance specific to the child classes that extend this class.
   *
   * @param configuration Hadoop configuration
   * @param tableName table name
   * @param tableSchema table schema
   * @return output format provider
   */
  protected abstract OutputFormatProvider getOutputFormatProvider(Configuration configuration,
                                                                  String tableName,
                                                                  Schema tableSchema);

  /**
   * Initialized base configuration needed to load data into BigQuery table.
   *
   * @return base configuration
   */
  private Configuration getBaseConfiguration() throws IOException {
    Configuration baseConfiguration = BigQueryUtil.getBigQueryConfig(getConfig().getServiceAccountFilePath(),
                                                                     getConfig().getProject());
    baseConfiguration.setBoolean(BigQueryConstants.CONFIG_ALLOW_SCHEMA_RELAXATION,
                                 getConfig().isAllowSchemaRelaxation());
    return baseConfiguration;
  }

  /**
   * Generates full path to temporary bucket based on given bucket and table names.
   *
   * @param bucket bucket name
   * @param tableName table name
   * @return full path to temporary bucket
   */
  private String getTemporaryGcsPath(String bucket, String tableName) {
    return String.format(temporaryBucketFormat, bucket, tableName, uuid);
  }

  /**
   * Updates {@link #baseConfiguration} with bucket details.
   * Uses provided bucket, otherwise generates random.
   *
   * @return bucket name
   */
  private String configureBucket() {
    String bucket = getConfig().getBucket();
    if (bucket == null) {
      bucket = uuid.toString();
      // By default, this option is false, meaning the job can not delete the bucket.
      // So enable it only when bucket name is not provided.
      baseConfiguration.setBoolean("fs.gs.bucket.delete.enable", true);
    }
    baseConfiguration.set("fs.gs.system.bucket", bucket);
    baseConfiguration.setBoolean("fs.gs.impl.disable.cache", true);
    baseConfiguration.setBoolean("fs.gs.metadata.cache.enable", false);
    return bucket;
  }

  /**
   * Validates output schema against Big Query table schema. It throws {@link IllegalArgumentException}
   * if the output schema has more fields than Big Query table or output schema field types does not match
   * Big Query column types unless schema relaxation policy is allowed.
   *
   * @param tableName table name
   * @param tableSchema table schema
   * @param allowSchemaRelaxation allows schema relaxation policy
   */
  private void validateSchema(BigQuery bigQuery, String tableName,
                              Schema tableSchema,
                              boolean allowSchemaRelaxation) {
    TableId tableId = TableId.of(getConfig().getProject(), getConfig().getDataset(), tableName);
    Table table = bigQuery.getTable(tableId);
    if (table == null) {
      // Table does not exist, so no further validation is required.
      return;
    }

    com.google.cloud.bigquery.Schema bqSchema = table.getDefinition().getSchema();
    if (bqSchema == null) {
      // Table is created without schema, so no further validation is required.
      return;
    }

    FieldList bqFields = bqSchema.getFields();
    List<Schema.Field> outputSchemaFields = Objects.requireNonNull(tableSchema.getFields());

    List<String> missingBQFields = BigQueryUtil.getSchemaMinusBqFields(outputSchemaFields, bqFields);

    if (allowSchemaRelaxation) {
      List<String> nonNullableFields = missingBQFields.stream()
        .map(tableSchema::getField)
        .filter(Objects::nonNull)
        .filter(field -> !field.getSchema().isNullable())
        .map(Schema.Field::getName)
        .collect(Collectors.toList());

      if (!nonNullableFields.isEmpty()) {
        throw new IllegalArgumentException(
          String.format("The output schema contains non-nullable fields '%s' " +
                          "which are absent in the BigQuery table schema for '%s.%s' table.",
                        nonNullableFields, getConfig().getDataset(), tableName));
      }
    } else {
      // Output schema should not have fields that are not present in BigQuery table,
      if (!missingBQFields.isEmpty()) {
        throw new IllegalArgumentException(
          String.format("The output schema does not match the BigQuery table schema for '%s.%s' table. " +
                          "The table does not contain the '%s' column(s).",
                        getConfig().getDataset(), tableName, missingBQFields));
      }

      // validate the missing columns in output schema are nullable fields in BigQuery
      List<String> remainingBQFields = BigQueryUtil.getBqFieldsMinusSchema(bqFields, outputSchemaFields);
      for (String field : remainingBQFields) {
        if (bqFields.get(field).getMode() != Field.Mode.NULLABLE) {
          throw new IllegalArgumentException(
            String.format("The output schema does not match the BigQuery table schema for '%s.%s'. " +
                            "The table requires column '%s', which is not in the output schema.",
                          getConfig().getDataset(), tableName, field));
        }
      }
    }

    // Match output schema field type with BigQuery column type
    for (Schema.Field field : tableSchema.getFields()) {
      String fieldName = field.getName();
      // skip checking schema if field is missing in BigQuery
      if (!missingBQFields.contains(fieldName)) {
        BigQueryUtil.validateFieldSchemaMatches(bqFields.get(field.getName()),
                                                field, getConfig().getDataset(), tableName);
      }
    }

  }

  /**
   * Generates Big Query field instances based on given CDAP table schema after schema validation.
   *
   * @param tableName table name
   * @param tableSchema table schema
   * @param allowSchemaRelaxation if schema relaxation policy is allowed
   * @return list of Big Query fields
   */
  private List<BigQueryTableFieldSchema> getBigQueryTableFields(BigQuery bigQuery, String tableName,
                                                                @Nullable Schema tableSchema,
                                                                boolean allowSchemaRelaxation) {
    if (tableSchema == null) {
      return Collections.emptyList();
    }

    validateSchema(bigQuery, tableName, tableSchema, allowSchemaRelaxation);

    List<Schema.Field> inputFields = Objects.requireNonNull(tableSchema.getFields(), "Schema must have fields");

    return inputFields.stream()
      .map(field -> new BigQueryTableFieldSchema()
        .setName(field.getName())
        .setType(getTableDataType(field.getSchema()).name())
        .setMode(getMode(field.getSchema()).name()))
      .collect(Collectors.toList());
  }

  private Field.Mode getMode(Schema schema) {
<<<<<<< HEAD
    if (BigQueryUtil.getNonNullableSchema(schema).getComponentSchema() != null) {
=======
    if (schema.getType() == Schema.Type.ARRAY) {
>>>>>>> e32d68fb
      return Field.Mode.REPEATED;
    } else if (schema.isNullable()) {
      return Field.Mode.NULLABLE;
    }
    return Field.Mode.REQUIRED;
  }

  /**
   * Creates Hadoop configuration for the given table and its fields.
   *
   * @param bucket bucket name
   * @param tableName table name
   * @param fields list of Big Query fields
   * @return Hadoop configuration
   */
  private Configuration getOutputConfiguration(String bucket,
                                               String tableName,
                                               List<BigQueryTableFieldSchema> fields) throws IOException {
    Configuration configuration = new Configuration(baseConfiguration);
    String temporaryGcsPath = getTemporaryGcsPath(bucket, tableName);

    BigQueryTableSchema outputTableSchema = new BigQueryTableSchema();
    if (!fields.isEmpty()) {
      outputTableSchema.setFields(fields);
    }

    BigQueryOutputConfiguration.configure(
      configuration,
      String.format("%s.%s", getConfig().getDataset(), tableName),
      outputTableSchema,
      temporaryGcsPath,
      BigQueryFileFormat.NEWLINE_DELIMITED_JSON,
      TextOutputFormat.class);

    return configuration;
  }

  private void recordLineage(BatchSinkContext context,
                             String outputName,
                             Schema tableSchema,
                             List<String> fieldNames) {
    LineageRecorder lineageRecorder = new LineageRecorder(context, outputName);
    lineageRecorder.createExternalDataset(tableSchema);
    if (!fieldNames.isEmpty()) {
      lineageRecorder.recordWrite("Write", "Wrote to BigQuery table.", fieldNames);
    }
  }

  private LegacySQLTypeName getTableDataType(Schema schema) {
    schema = BigQueryUtil.getNonNullableSchema(schema);
    Schema.LogicalType logicalType = schema.getLogicalType();

    if (logicalType != null) {
      switch (logicalType) {
        case DATE:
          return LegacySQLTypeName.DATE;
        case TIME_MILLIS:
        case TIME_MICROS:
          return LegacySQLTypeName.TIME;
        case TIMESTAMP_MILLIS:
        case TIMESTAMP_MICROS:
          return LegacySQLTypeName.TIMESTAMP;
        case DECIMAL:
          return LegacySQLTypeName.NUMERIC;
        default:
          throw new IllegalStateException("Unsupported type " + logicalType.getToken());
      }
    }

    Schema.Type type = schema.getType();
    switch (type) {
      case INT:
      case LONG:
        return LegacySQLTypeName.INTEGER;
      case STRING:
        return LegacySQLTypeName.STRING;
      case FLOAT:
      case DOUBLE:
        return LegacySQLTypeName.FLOAT;
      case BOOLEAN:
        return LegacySQLTypeName.BOOLEAN;
      case BYTES:
        return LegacySQLTypeName.BYTES;
      case ARRAY:
        return getTableDataType(schema.getComponentSchema());
      default:
        throw new IllegalStateException("Unsupported type " + type);
    }
  }
}<|MERGE_RESOLUTION|>--- conflicted
+++ resolved
@@ -26,10 +26,6 @@
 import com.google.cloud.hadoop.io.bigquery.output.BigQueryOutputConfiguration;
 import com.google.cloud.hadoop.io.bigquery.output.BigQueryTableFieldSchema;
 import com.google.cloud.hadoop.io.bigquery.output.BigQueryTableSchema;
-<<<<<<< HEAD
-import com.google.gson.stream.JsonWriter;
-=======
->>>>>>> e32d68fb
 import io.cdap.cdap.api.data.batch.Output;
 import io.cdap.cdap.api.data.batch.OutputFormatProvider;
 import io.cdap.cdap.api.data.format.StructuredRecord;
@@ -50,23 +46,10 @@
 import org.slf4j.LoggerFactory;
 
 import java.io.IOException;
-<<<<<<< HEAD
-import java.lang.reflect.Array;
-import java.time.Instant;
-import java.time.LocalDate;
-import java.time.LocalTime;
-import java.time.ZoneId;
-import java.time.ZoneOffset;
-import java.time.ZonedDateTime;
-import java.time.format.DateTimeFormatter;
-import java.util.Collection;
-=======
 import java.util.Collections;
->>>>>>> e32d68fb
 import java.util.List;
 import java.util.Objects;
 import java.util.UUID;
-import java.util.concurrent.TimeUnit;
 import java.util.stream.Collectors;
 import javax.annotation.Nullable;
 
@@ -137,13 +120,8 @@
    * @param tableSchema table schema
    * @param bucket bucket name
    */
-<<<<<<< HEAD
-  protected final void initOutput(BatchSinkContext context, String outputName,
-                                  String tableName, Schema tableSchema, String bucket) throws IOException {
-=======
   protected final void initOutput(BatchSinkContext context, BigQuery bigQuery, String outputName,
                                   String tableName, @Nullable Schema tableSchema, String bucket) throws IOException {
->>>>>>> e32d68fb
     LOG.debug("Init output for table '{}' with schema: {}", tableName, tableSchema);
     List<BigQueryTableFieldSchema> fields = getBigQueryTableFields(bigQuery, tableName,
                                                                    tableSchema,
@@ -159,146 +137,6 @@
     context.addOutput(Output.of(outputName, getOutputFormatProvider(configuration, tableName, tableSchema)));
   }
 
-<<<<<<< HEAD
-  /**
-   * Decodes object and writes to json writer.
-   * @param writer json writer to write the object to
-   * @param name name of the field to be decoded
-   * @param object object to be decoded
-   * @param fieldSchema field schema to be decoded
-   */
-  protected void decode(JsonWriter writer, @Nullable String name, Object object,
-                        Schema fieldSchema) throws IOException {
-    Schema schema = BigQueryUtil.getNonNullableSchema(fieldSchema);
-    switch (schema.getType()) {
-      case NULL:
-      case INT:
-      case LONG:
-      case FLOAT:
-      case DOUBLE:
-      case BOOLEAN:
-      case STRING:
-        decodeSimpleTypes(writer, name, object, schema);
-        break;
-      case ARRAY:
-        decodeArray(writer, name, object, schema);
-        break;
-      default:
-        throw new IllegalStateException(
-          String.format("Field '%s' is of unsupported type '%s'", name, fieldSchema.getType()));
-    }
-  }
-
-  private void decodeSimpleTypes(JsonWriter writer, @Nullable String name, Object object,
-                                 Schema schema) throws IOException {
-    if (name != null) {
-      writer.name(name);
-    }
-
-    if (object == null) {
-      writer.nullValue();
-      return;
-    }
-
-    Schema.LogicalType logicalType = schema.getLogicalType();
-    if (logicalType != null) {
-      switch (logicalType) {
-        case DATE:
-          writer.value(Objects.requireNonNull(LocalDate.ofEpochDay(((Integer) object).longValue()).toString()));
-          break;
-        case TIME_MILLIS:
-          writer.value(timeFormatter.format(
-            Objects.requireNonNull(LocalTime.ofNanoOfDay(TimeUnit.MILLISECONDS.toNanos(((Integer) object))))));
-          break;
-        case TIME_MICROS:
-          writer.value(timeFormatter.format(
-            Objects.requireNonNull(LocalTime.ofNanoOfDay(TimeUnit.MICROSECONDS.toNanos((Long) object)))));
-          break;
-        case TIMESTAMP_MILLIS:
-          //timestamp for json input should be in this format yyyy-MM-dd HH:mm:ss.SSSSSS
-          writer.value(dateTimeFormatter.format(
-            Objects.requireNonNull(getZonedDateTime((long) object, TimeUnit.MILLISECONDS))));
-          break;
-        case TIMESTAMP_MICROS:
-          writer.value(dateTimeFormatter.format(
-            Objects.requireNonNull(getZonedDateTime((long) object, TimeUnit.MICROSECONDS))));
-          break;
-        default:
-          throw new IllegalStateException(
-            String.format("Field '%s' is of unsupported type '%s'", name, logicalType.getToken()));
-      }
-      return;
-    }
-
-    switch (schema.getType()) {
-      case NULL:
-        writer.nullValue(); // nothing much to do here.
-        break;
-      case INT:
-      case LONG:
-      case FLOAT:
-      case DOUBLE:
-        writer.value((Number) object);
-        break;
-      case BOOLEAN:
-        writer.value((Boolean) object);
-        break;
-      case STRING:
-        writer.value(object.toString());
-        break;
-      default:
-        throw new IllegalStateException(String.format("Field '%s' is of unsupported type '%s'",
-                                                      name, schema.getType()));
-    }
-  }
-
-  private void decodeArray(JsonWriter writer, String name, Object value, Schema fieldSchema) throws IOException {
-    if (value == null) {
-      writer.nullValue();
-      return;
-    }
-
-    if (!(value instanceof Collection) && !value.getClass().isArray()) {
-      throw new IllegalArgumentException("The value should be of type collection or array. Got: " + value.getClass());
-    }
-
-    Schema componentSchema = BigQueryUtil.getNonNullableSchema(fieldSchema.getComponentSchema());
-    // Arrays within arrays are not allowed in big query
-    if (componentSchema.getType() == Schema.Type.ARRAY) {
-      throw new IllegalArgumentException("Nested Arrays is not a valid type in big query.");
-    }
-
-    writer.name(name);
-    writer.beginArray();
-    if (value instanceof Collection) {
-      for (Object element : (Collection) value) {
-        // big query does not allow null values in array items
-        if (element != null) {
-          decode(writer, null, element, componentSchema);
-        }
-      }
-    } else {
-      for (int i = 0; i < Array.getLength(value); i++) {
-        // big query does not allow null values in array items
-        if (Array.get(value, i) != null) {
-          decode(writer, null, Array.get(value, i), componentSchema);
-        }
-      }
-    }
-    writer.endArray();
-  }
-
-  private ZonedDateTime getZonedDateTime(long ts, TimeUnit unit) {
-    long mod = unit.convert(1, TimeUnit.SECONDS);
-    int fraction = (int) (ts % mod);
-    long tsInSeconds = unit.toSeconds(ts);
-    // create an Instant with time in seconds and fraction which will be stored as nano seconds.
-    Instant instant = Instant.ofEpochSecond(tsInSeconds, unit.toNanos(fraction));
-    return ZonedDateTime.ofInstant(instant, ZoneId.ofOffset("UTC", ZoneOffset.UTC));
-  }
-
-=======
->>>>>>> e32d68fb
   /**
    * Child classes must provide configuration based on {@link AbstractBigQuerySinkConfig}.
    *
@@ -488,11 +326,7 @@
   }
 
   private Field.Mode getMode(Schema schema) {
-<<<<<<< HEAD
-    if (BigQueryUtil.getNonNullableSchema(schema).getComponentSchema() != null) {
-=======
     if (schema.getType() == Schema.Type.ARRAY) {
->>>>>>> e32d68fb
       return Field.Mode.REPEATED;
     } else if (schema.isNullable()) {
       return Field.Mode.NULLABLE;
